<<<<<<< HEAD
<!DOCTYPE html>
<html>
  <head>
    <title>Performance</title>
    <meta name="viewport" content="width=device-width, initial-scale=1.0">
    <meta charset="utf-8">
    <!-- Bootstrap -->
    <link href="/css/bootstrap-flatly.min.css" rel="stylesheet" media="screen">
    <!-- customizations -->
    <link href="/css/site.css" rel="stylesheet" media="screen">
    <!-- pygments -->
    <link href="/css/syntax.css" rel="stylesheet" media="screen">
    <!-- icons -->
    <link href="//netdna.bootstrapcdn.com/font-awesome/4.0.3/css/font-awesome.css" rel="stylesheet">

    <!-- HTML5 Shim and Respond.js IE8 support of HTML5 elements and media queries -->
    <!-- WARNING: Respond.js doesn't work if you view the page via file:// -->
    <!--[if lt IE 9]>
      <script src="https://oss.maxcdn.com/libs/html5shiv/3.7.0/html5shiv.js"></script>
      <script src="https://oss.maxcdn.com/libs/respond.js/1.3.0/respond.min.js"></script>
    <![endif]-->
<script>
  (function(i,s,o,g,r,a,m){i['GoogleAnalyticsObject']=r;i[r]=i[r]||function(){
  (i[r].q=i[r].q||[]).push(arguments)},i[r].l=1*new Date();a=s.createElement(o),
  m=s.getElementsByTagName(o)[0];a.async=1;a.src=g;m.parentNode.insertBefore(a,m)
  })(window,document,'script','//www.google-analytics.com/analytics.js','ga');

  ga('create', 'UA-48954307-2', 'myhdl.org');
  ga('send', 'pageview');

</script>
  </head>

  <body>

    <!-- Fixed navbar -->
    <div class="navbar navbar-default navbar-fixed-top">
      <div class="container">
        <div class="navbar-header">
          <button type="button" class="navbar-toggle" data-toggle="collapse" data-target=".navbar-collapse">
            <span class="icon-bar"></span>
            <span class="icon-bar"></span>
            <span class="icon-bar"></span>
          </button>
          <a class="navbar-brand" href="/">MyHDL</a>
        </div>
        <div class="navbar-collapse collapse">

          <ul class="nav navbar-nav navbar-left">
 
            <li class="dropdown">
              <a href="/start/" class="dropdown-toggle" data-toggle="dropdown">Start <b class="caret"></b></a>
              <ul class="dropdown-menu">
                <li><a href="/start/overview.html">Overview</a></li>    
                <li><a href="/start/installation.html">Installation</a></li>    
                <li><a href="/start/why.html">Why MyHDL?</a></li>    
                <li><a href="/start/whatitisnot.html">What MyHDL is not</a></li>    
              </ul>
            </li>
            <li class="active" class="dropdown">
              <a href="/documentation/" class="dropdown-toggle" data-toggle="dropdown">Documentation <b class="caret"></b></a>
              <ul class="dropdown-menu">
                <li><a href="http://docs.myhdl.org/en/latest/">Manual</a></li>    
                <li><a href="/documentation/faq.html">FAQ</a></li>    
                <li><a href="/documentation/performance.html">Performance</a></li>    
              </ul>
            </li>
            <li><a href="/examples/">Examples</a></li>
            <li class="dropdown">
              <a href="/support/" class="dropdown-toggle" data-toggle="dropdown">Support <b class="caret"></b></a>
              <ul class="dropdown-menu">
                <li><a href="/support/community.html">Community</a></li>    
                <li><a href="https://github.com/jandecaluwe/myhdl/issues">Issue Tracker</a></li>    
                <li><a href="/support/commercial.html">Commercial support</a></li>    
                <li><a href="/support/resources.html">Resources</a></li>    
                <li><a href="http://dev.myhdl.org">Development documentation</a></li>    
              </ul>
            </li>
            <li><a href="/users/">Users</a></li>
          </ul>

          <ul class="nav navbar-nav navbar-right">
            <li><a href="/info.html">Info</a></li>
          </ul>

        </div><!--/.nav-collapse -->
      </div>
    </div>


<div class="container">

    <ol class="breadcrumb">
       <li><a href="/">Home</a></li>
       <li><a href="/documentation/">Documentation</a></li>
       <li class="active">Performance</li>
    </ol>

    <div class="page-header">
 
<h1>Performance
</h1>
    </div>

    <div class="row">

        <div class="content">
            <div class="col-md-7" data-spy="scroll" data-target="#sidenav" role="main">
                <h2 id="myhdl-is-fast">MyHDL is fast!</h2>
<p>The message from this page is loud and clear: <strong>MyHDL is fast!</strong></p>
<p>MyHDL is implemented as a pure Python application. Python is a very
high-level, dynamically typed language. Traditionally, such languages have
a much worse performance than statically typed languages. Moreover, it is
usually taken for granted that there is a trade-off between expressive
power and performance.</p>
<p>However, thanks to technological advances it is time to challenge the
conventional wisdom, for Python and for MyHDL in particular. In contrast to
what you might expect, using MyHDL does <em>not</em> necessarily imply a
simulation performance penalty when compared to statically typed HDLs like
Verilog or VHDL. If you think this is impossible, read on.</p>
<p>To make MyHDL simulations fast, all you have to do is to use the right
Python interpreter, which may be different than the one you are using
today. The interpreter of choice is developed by the <a href="http://pypy.org">the PyPy
project</a> and comes with a Just-In-Time (JIT) compiler. The
JIT compiler does the trick: it can aggressively optimize those parts of
the code that matter, by inspecting the characteristics of the running
program.</p>
<p>If the prospect of using a different, unfamiliar interpreter sounds scary,
don't worry. Compatiblity with Python is a major goal of the PyPy project.
PyPy is highly compliant with Python 2.7 and can basically be used as a
drop-in replacement. The process is similar to upgrading to a new version
of Python. However, it is an upgrade with spectacular consequences.</p>
<h2 id="using-pypy-to-speed-up-myhdl-simulations">Using PyPy to speed up MyHDL simulations</h2>
<p>To demonstrate what PyPy can do for MyHDL simulations, I have compiled a
number of representative hardware design benchmarks. I run them both with
the reference Python interpreter (<code>cPython</code>) and with the JIT-enabled PyPy
interpreter (<code>pypy</code>) and time them. The results are as follows (times in
seconds):</p>
<table class="table">
<thead>
<tr>
<th>Benchmark</th>
<th align="center">MyHDL@cPython</th>
<th align="center">MyHDL@pypy</th>
<th align="center">Speedup factor</th>
</tr>
</thead>
<tbody>
<tr>
<td>timer</td>
<td align="center">902</td>
<td align="center">61</td>
<td align="center">14.8</td>
</tr>
<tr>
<td>lfsr2</td>
<td align="center">1,307</td>
<td align="center">67</td>
<td align="center">19.5</td>
</tr>
<tr>
<td>randgen</td>
<td align="center">763</td>
<td align="center">62</td>
<td align="center">12.3</td>
</tr>
<tr>
<td>longdiv</td>
<td align="center">752</td>
<td align="center">69</td>
<td align="center">10.9</td>
</tr>
<tr>
<td>findmax</td>
<td align="center">670</td>
<td align="center">86</td>
<td align="center">7.8</td>
</tr>
</tbody>
</table>
<p>As you can see, the results are spectacular. By simply using a different
interpreter, our simulations run <strong>8 to 20</strong> times faster. When it comes to
instant improvements without compromises, it doesn't get better than this!</p>
<p>I have initially engineered the benchmarks so that they run for about 100s
for PyPy 1.5. This leaves some margin to easily compare them in the future
with runs on better machines and with future PyPy versions. Also, to get a
realistic idea of the speedup factor, the simulations should run long
enough. More details can be found
<a href="performance#the_jit_warming-up_phase">here</a>.</p>
<p>Perhaps we should temper our initial enthusiasm a little. After all, we are
still comparing MyHDL to MyHDL. Perhaps we have merely gone from extremely
bad to very bad. To get more insight in were we are, we should compare with
equivalent benchmarks in Verilog and VHDL.</p>
<h2 id="comparison-to-vhdl-and-verilog">Comparison to VHDL and Verilog</h2>
<p>The benchmarks are implemented as self-contained test benches that can be
converted automatically to Verilog and VHDL (by MyHDL). I have run them on
two Verilog simulators and two VHDL simulators. All simulators are
available at no cost, but two of them have to be kept anonymous. I have
called those simulators <Verilog> and <VHDL>. The other ones are the open
source simulators Icarus (Verilog) and GHDL (VHDL). Here are the results
(times in seconds):</p>
<table class="table">
<thead>
<tr>
<th>Benchmark</th>
<th>MyHDL@pypy</th>
<th>Icarus</th>
<th>GHDL</th>
<th><Verilog></th>
<th><VHDL></th>
</tr>
</thead>
<tbody>
<tr>
<td>timer</td>
<td>61</td>
<td>106</td>
<td>146</td>
<td>260</td>
<td>219</td>
</tr>
<tr>
<td>lfsr24</td>
<td>67</td>
<td>79</td>
<td>71</td>
<td>266</td>
<td>240</td>
</tr>
<tr>
<td>randgen</td>
<td>62</td>
<td>197</td>
<td>34</td>
<td>76</td>
<td>67</td>
</tr>
<tr>
<td>longdiv</td>
<td>69</td>
<td>43</td>
<td>224</td>
<td>96</td>
<td>98</td>
</tr>
<tr>
<td>findmax</td>
<td>86</td>
<td>56</td>
<td>2256</td>
<td>21</td>
<td>37</td>
</tr>
</tbody>
</table>
<p>A first thing to note is that the results go in all directions, sometimes
in an astonishing way. There is no clear "winner". Some simulators perform
bad in some benchmarks, and good in others. Therefore, the data suggests
that the benchmarks form a good set that covers various aspects of hardware
simulation. </p>
<p>Moreover, there seems no correlation between the VHDL simulators, nor
between the Verilog simulators. This indicates that there is nothing wrong
with the quality of the Verilog and VHDL code generated by MyHDL.</p>
<p>The most important conclusion: <strong>MyHDL is doing just fine.</strong> In two benchmarks, it is actually the fastest simulator, and it is never the slowest one. The comparatively weakest performance is in the <code>findmax</code> benchmark, which is also the benchmark with the smallest speedup factor from using PyPy. </p>
<p>The results for other simulators are remarkable also. For example, GHDL
shows a very good performance in the <code>randgen</code> benchmark, but a very bad
one for the <code>findmax</code> benchmark. In the latter case it is 100 times slower
than the fastest simulator. Clearly, it should be interesting for other
developers to look into the details of the benchmarks.</p>
<p>More info on the benchmarks can be found
<a href=":performance#benchmark_details">here</a>.</p>
<h2 id="a-note-on-paid-license-commercial-simulators">A note on paid-license commercial simulators</h2>
<p>The benchmark data are all from zero cost HDL simulators. I think that is
fair and the reasons are understandable. Note that even if I would have the
numbers for paid-license commercial simulators, I would typically not be
legally allowed to publish them.</p>
<p>As performance is such an important competitive driver, you can reasonably
expect significantly better performance from paid-license Verilog and VHDL
simulators. One simulation vendor has granted permission to publish
numbers: <a href="http://www.tachyon-da.com">Tachyon</a> with their cvc Verilog
simulator. Performance is the name of the game for cvc, and it really is
blazingly fast: in compiled mode, all benchmarks but one run in times
between 2.2s and 2.5s. (<code>longdiv</code> takes just 1s.) If you need
high-performance Verilog simulation, cvc is definitely worth a look.</p>
<p>Tachyon convincingly claims that it outperforms any other commercial
simulator with a factor 2-20. This would mean that the benchmarks would run
in times between 4.4s and 50s for other paid-license simulators. (2s-20s
for <code>longdiv</code>).</p>
<h2 id="analysis">Analysis</h2>
<p>By simply changing the Python interpreter, MyHDL is playing in the same
league as Verilog and VHDL simulators. This is a remarkable achievement,
given that Python's power stays completely available. There is no reason
anymore to avoid MyHDL because of performance concerns.</p>
<p>The results are a great validation the concept behind MyHDL. MyHDL is based
on the idea that digital hardware design is not special enough to warrant
the design of a dedicated hardware description language, at least not at
the RTL level and higher. Instead, everything needed can be done with a
dedicated library and dedicated usage of a general purpose language. The
implication is that one benefits from all advances in the underlying
language, even if they seem unrelated to the specific purpose. For example,
the PyPy team is not trying to make hardware simulation fast. What they do
is making Python fast in general.</p>
<p>The numbers are much better than the average speedup of the standard PyPy
benchmark set, which stands at <strong>4.1</strong> for PyPy 1.6. This suggests that
MyHDL simulation is well suited for JIT optimization. I believe this can be
explained by considering the characteristics of a typical MyHDL simulation
run. It consists of two phases: first an elaboration phase that creates a
simulatable data structure, followed by the actual simulation phase. The
elaboration phase is typically very fast and may use a lot of Python's
dynamic features. The simulation phase can run for a long time. However,
the simulatable data structure is typically rather "static" and probably a
good target for the JIT compiler. It consists of generators, connected by
signals and controlled by a simulation engine. The code within the
generators is typically a loop containing integer arithmetic and bit
operations.</p>
<h2 id="a-personal-note">A personal note</h2>
<p>--- <em><a href="jan@jandecaluwe.com">Jan Decaluwe</a> 2011/06/06 04:57</em></p>
<p>Occasionally, I make bold predictions. In many cases they just stay wishful
thinking. This is one of the rare cases when they turn out to be right.
Therefore, please allow me a brief moment of glory. Here is a quote from a
post in 2006:</p>
<div class="codehilite"><pre>&gt; From: Jan Decaluwe jan@jandecaluwe.com
&gt; Subject: Re: MyHDL performance
&gt; Newsgroups: gmane.comp.python.myhdl
&gt; Date: 2006-11-30 10:19:47 GMT 
&gt; 
&gt; ...
&gt; Finally, there is PyPy. I once saw a demo by
&gt; Armin Rigo showing a massive speedup by using
&gt; psyco. Unfortunately, psyco cannot handle 
&gt; generators. Instead, Armin and others started
&gt; the PyPy project that at one time may bring
&gt; psyco-like advantages to general Python code.
&gt; It would seem to me that MyHDL is a good
&gt; candidate, because a lot of code is run over
&gt; and over again during simulation.

&gt; So perhaps one day I&#39;ll be able to report a 
&gt; massive speedup  without having to do anything
&gt; myself :-) That will be the day!
&gt; ...
</pre></div>


<p>The day when I can report a massive speedup has arrived now. As it turns
out, the results for MyHDL are indeed particularly good. And it really was
Armin Rigo and his fellow PyPy team members who have pulled it off.</p>
<p>I would like to express my respect and gratitude to the PyPy team and their
achievements. They have a great vision, as well as the technical excellence
and perseverance to make it happen.</p>
<p>When I briefly described JIT optimization earlier, I tried to make it sound
intuitive and easy. Intuitive it may be, but easy certainly not. There have
been several attempts to speed up Python in the past, including one
sponsored by Google (Unladen Swallow.) So far, the PyPy project is the
first and only one that can truly be called a great success.</p>
<p>Interestingly, the PyPy team did not really write a JIT compiler for
Python. I guess that would have been too easy :-). Instead they wrote a JIT
compiler <em>generator</em>, that can generate a JIT enabled interpreter for any
language written in a Python subset called RPython (for "Restricted
Python"). In other words, the goodies they provide are not restricted to
the Python world.</p>
<p>I see glimpses of greatness in the PyPy project, and I believe we are going
to hear a lot more about them in the future.</p>
<h2 id="technical-details">Technical details</h2>
<h3 id="benchmark-details">Benchmark details</h3>
<p>All benchmarks are implemented as self-contained test benches. The design
under test in each test bench is a synthesizable RTL description of a
typical hardware module. The test benches are self-checking using assert
statements, except <code>randgen</code> which creates an output file. They have been
written in MyHDL in such a way that they can be converted automatically to
Verilog and VHDL.</p>
<p>The functionality corresponding to the design under test in the benchmarks
is the following:</p>
<p><strong>timer</strong> A circuit that continuously emits a pulse after a fixed number of
clock cycles. Implemented using an incrementer.</p>
<p><strong>lfsr24</strong> A classical bit-serial linear feedback shift register, based on
a polynomial of length 24.</p>
<p><strong>randgen</strong> A pseudo-random generator in hardware with a 32-bit output
word. Implemented by putting a loop around an lfsr of length 64.</p>
<p><strong>longdiv</strong> A long division algorithm. Implemented as an FSM that
calculates one bit per clock cycle.</p>
<p><strong>findmax</strong> A combinatorial network that finds a maximum value out of a set
of 32 16-bit inputs.</p>
<p>The benchmarks are developed in the MyHDL repository. They can be found
under <code>myhdl/test/benchmarks</code>.</p>
<h3 id="computing-environment">Computing environment</h3>
<p>I have run all simulations on my laptop with the following characteristics:</p>
<table class="table">
<thead>
<tr>
<th>Processor</th>
<th>Intel(R) Core(TM) i3 CPU M 350  @ 2.27GHz</th>
</tr>
</thead>
<tbody>
<tr>
<td>Memory</td>
<td>2.4 GiB</td>
</tr>
<tr>
<td>Operating System</td>
<td>Ubuntu 10.04 (lucid)</td>
</tr>
<tr>
<td>Python</td>
<td>2.6.5</td>
</tr>
<tr>
<td>PyPy</td>
<td>1.6.0</td>
</tr>
<tr>
<td>MyHDL</td>
<td>0.8-dev</td>
</tr>
<tr>
<td>Icarus</td>
<td>0.9.4</td>
</tr>
<tr>
<td>GHDL</td>
<td>0.29</td>
</tr>
</tbody>
</table>
<h3 id="the-jit-warming-up-phase">The JIT warming-up phase</h3>
<p>A JIT compiler has a slow warm-up phase, during which it examines and
optimizes the running program. Very fast runs can therefore even be slower
with a JIT than without. On the other hand, the longer a program runs, the
faster it gets. From what I read, the warm-up phase can take a few seconds
up to a minute, depending on the size of the program. To get a feeling for
what it may mean for MyHDL, I have run one of the benchmarks (<code>longdiv</code>)
several times, each time doubling the number of test vectors. The results
are as follows:</p>
<table class="table">
<thead>
<tr>
<th align="center">log<sub>2</sub>(#vectors)</th>
<th align="left">MyHDL@cPython</th>
<th align="left">MyHDL@pypy</th>
<th align="center">Speedup factor</th>
<th align="center"></th>
</tr>
</thead>
<tbody>
<tr>
<td align="center">9</td>
<td align="left">1.7</td>
<td align="left">1.9</td>
<td align="center">0.9</td>
<td align="center"></td>
</tr>
<tr>
<td align="center">10</td>
<td align="left">3.1</td>
<td align="left">2.2</td>
<td align="center">1.4</td>
<td align="center"></td>
</tr>
<tr>
<td align="center">11</td>
<td align="left">6.0</td>
<td align="left">2.5</td>
<td align="center">2.4</td>
<td align="center"></td>
</tr>
<tr>
<td align="center">12</td>
<td align="left">11.9</td>
<td align="left">3.1</td>
<td align="center">3.8</td>
<td align="center"></td>
</tr>
<tr>
<td align="center">13</td>
<td align="left">23.4</td>
<td align="left">4.2</td>
<td align="center">5.6</td>
<td align="center"></td>
</tr>
<tr>
<td align="center">14</td>
<td align="left">46.8</td>
<td align="left">6.3</td>
<td align="center">7.4</td>
<td align="center"></td>
</tr>
<tr>
<td align="center">15</td>
<td align="left">93.9</td>
<td align="left">10.7</td>
<td align="center">8.8</td>
<td align="center"></td>
</tr>
<tr>
<td align="center">16</td>
<td align="left">186.6</td>
<td align="left">19.1</td>
<td align="center">9.8</td>
<td align="center"></td>
</tr>
<tr>
<td align="center">17</td>
<td align="left">373.1</td>
<td align="left">35.8</td>
<td align="center">10.4</td>
<td align="center"></td>
</tr>
<tr>
<td align="center">18</td>
<td align="left">750.7</td>
<td align="left">69.4</td>
<td align="center">10.8</td>
<td align="center"></td>
</tr>
</tbody>
</table>
<p>As you can see, the simulation gets up to speed after a few seconds. To get
the initial offset out of the speedup factor, it has to run long enough.
For this reason, I have engineered the benchmarks so that the PyPy version
runs for around 100s.</p>
<h3 id="installation-hints-and-known-issues">Installation, hints, and known issues</h3>
<p>To get started with PyPy, you may want to install it alongside your current
Python interpreter. This is fairly easy to do by following these
<a href="http://pypy.org/download.html#installing">installation instructions</a>.  In
this way you can have a <code>pypy</code> interpreter next to your <code>python</code>
interpreter and switch between them as needed.</p>
<p>If you use a test framework like <code>py.test</code> you can select the desired
interpreter by using the command <code>python -m py.test</code> or <code>pypy -m py.test</code>.</p>
<h2 id="historical-data">Historical data</h2>
<p>The PyPy project is under intensive development. New revisions can result
in significant improvements, but this depends heavily on the application.</p>
<p>Between pypy-1.6 and pypy-1.9, the results for the MyHDL benchmarks have
stagnated or become slightly worse. The following table keeps track
of the historical benchmark data.</p>
<table class="table">
<thead>
<tr>
<th>Benchmark</th>
<th align="center">pypy-1.5</th>
<th align="center">pypy-1.6</th>
<th align="center">pypy-1.7</th>
<th align="center">pypy-1.8</th>
<th align="center">pypy-1.9</th>
</tr>
</thead>
<tbody>
<tr>
<td>timer</td>
<td align="center">85</td>
<td align="center">61</td>
<td align="center">60</td>
<td align="center">62</td>
<td align="center">65</td>
</tr>
<tr>
<td>lfsr24</td>
<td align="center">104</td>
<td align="center">67</td>
<td align="center">82</td>
<td align="center">78</td>
<td align="center">75</td>
</tr>
<tr>
<td>randgen</td>
<td align="center">91</td>
<td align="center">62</td>
<td align="center">56</td>
<td align="center">62</td>
<td align="center">63</td>
</tr>
<tr>
<td>longdiv</td>
<td align="center">87</td>
<td align="center">69</td>
<td align="center">81</td>
<td align="center">71</td>
<td align="center">70</td>
</tr>
<tr>
<td>findmax</td>
<td align="center">112</td>
<td align="center">86</td>
<td align="center">89</td>
<td align="center">98</td>
<td align="center">98</td>
</tr>
</tbody>
</table>
<p>The benchmark data has not yet been updated for the latest pypy versions.  At
the time this update, pypy is at version number 2.2.</p>
            </div>
        </div>

        <div class="col-md-3" role="navigation"> 
 
            <div class="sidebar" data-spy="affix" 
                 data-offset-top="80" 
                 data-offset-bottom="60">
                <div class="well">
                    <a href="#"><strong style="font-size:90%">Performance</strong></a>
                    <div class="toc">
<ul>
<li><a href="#myhdl-is-fast">MyHDL is fast!</a></li>
<li><a href="#using-pypy-to-speed-up-myhdl-simulations">Using PyPy to speed up MyHDL simulations</a></li>
<li><a href="#comparison-to-vhdl-and-verilog">Comparison to VHDL and Verilog</a></li>
<li><a href="#a-note-on-paid-license-commercial-simulators">A note on paid-license commercial simulators</a></li>
<li><a href="#analysis">Analysis</a></li>
<li><a href="#a-personal-note">A personal note</a></li>
<li><a href="#technical-details">Technical details</a><ul>
<li><a href="#benchmark-details">Benchmark details</a></li>
<li><a href="#computing-environment">Computing environment</a></li>
<li><a href="#the-jit-warming-up-phase">The JIT warming-up phase</a></li>
<li><a href="#installation-hints-and-known-issues">Installation, hints, and known issues</a></li>
</ul>
</li>
<li><a href="#historical-data">Historical data</a></li>
</ul>
</div>

                </div>
            </div>
        </div>

    </div>

    <div class="footer">
        <div style="margin: 8px">
<a href="https://twitter.com/MyHDL" class="twitter-follow-button" data-show-count="true">Follow @MyHDL</a>
<script>!function(d,s,id){var js,fjs=d.getElementsByTagName(s)[0],p=/^http:/.test(d.location)?'http':'https';if(!d.getElementById(id)){js=d.createElement(s);js.id=id;js.src=p+'://platform.twitter.com/widgets.js';fjs.parentNode.insertBefore(js,fjs);}}(document, 'script', 'twitter-wjs');</script>

<a href="https://twitter.com/share" class="twitter-share-button">Tweet</a>
<script>!function(d,s,id){var js,fjs=d.getElementsByTagName(s)[0],p=/^http:/.test(d.location)?'http':'https';if(!d.getElementById(id)){js=d.createElement(s);js.id=id;js.src=p+'://platform.twitter.com/widgets.js';fjs.parentNode.insertBefore(js,fjs);}}(document, 'script', 'twitter-wjs');</script>

<!-- Place this tag where you want the +1 button to render. -->
<div class="g-plusone" data-size="medium"></div>

<!-- Place this tag after the last +1 button tag. -->
<script type="text/javascript">
window.__gcfg = {
    lang: 'en-US'
};
  (function() {
    var po = document.createElement('script'); po.type = 'text/javascript'; po.async = true;
    po.src = 'https://apis.google.com/js/plusone.js';
    var s = document.getElementsByTagName('script')[0]; s.parentNode.insertBefore(po, s);
  })();
</script>

<script type="text/javascript" src="http://www.reddit.com/static/button/button1.js"></script>        </div>
        <p></p>
        <p>
           <a href="https://bitbucket.org/jandecaluwe/site-myhdl/src">Website source</a>
        <p>
           Content licensed under the
           <a href="http://creativecommons.org/licenses/by-sa/3.0/">CC-BY-SA</a> license.
           See <a href="/terms-of-use.html">Terms of Use</a>
        </p> 
        <p>
           Powered by <a href="http://urubu.jandecaluwe.com">Urubu</a>
        </p> 
    </div>
</div> 


    <!-- jQuery (necessary for Bootstrap's JavaScript plugins) -->
    <script src="https://code.jquery.com/jquery.js"></script>
    <!-- Include all compiled plugins (below), or include individual files as needed -->
    <script src="/js/bootstrap.min.js"></script>

  </body>
=======
<!DOCTYPE html>
<html>
  <head>
    <title>Performance</title>
    <meta name="viewport" content="width=device-width, initial-scale=1.0">
    <meta charset="utf-8">
    <!-- Bootstrap -->
    <link href="/css/bootstrap-flatly.min.css" rel="stylesheet" media="screen">
    <!-- customizations -->
    <link href="/css/site.css" rel="stylesheet" media="screen">
    <!-- pygments -->
    <link href="/css/syntax.css" rel="stylesheet" media="screen">
    <!-- icons -->
    <link href="//netdna.bootstrapcdn.com/font-awesome/4.0.3/css/font-awesome.css" rel="stylesheet">
    <link rel="shortcut icon" href="/media/myhdl_favicon.ico">
                          
    <!-- HTML5 Shim and Respond.js IE8 support of HTML5 elements and media queries -->
    <!-- WARNING: Respond.js doesn't work if you view the page via file:// -->
    <!--[if lt IE 9]>
      <script src="https://oss.maxcdn.com/libs/html5shiv/3.7.0/html5shiv.js"></script>
      <script src="https://oss.maxcdn.com/libs/respond.js/1.3.0/respond.min.js"></script>
    <![endif]-->
<script>
  (function(i,s,o,g,r,a,m){i['GoogleAnalyticsObject']=r;i[r]=i[r]||function(){
  (i[r].q=i[r].q||[]).push(arguments)},i[r].l=1*new Date();a=s.createElement(o),
  m=s.getElementsByTagName(o)[0];a.async=1;a.src=g;m.parentNode.insertBefore(a,m)
  })(window,document,'script','//www.google-analytics.com/analytics.js','ga');

  ga('create', 'UA-48954307-2', 'myhdl.org');
  ga('send', 'pageview');

</script>
  </head>

  <body>

    <!-- Fixed navbar -->
    <div class="navbar navbar-default navbar-fixed-top">
      <div class="container">
        <div class="navbar-header">
          <button type="button" class="navbar-toggle" data-toggle="collapse" data-target=".navbar-collapse">
            <span class="icon-bar"></span>
            <span class="icon-bar"></span>
            <span class="icon-bar"></span>
          </button>
          <a class="navbar-brand" href="/">MyHDL</a>
        </div>
        <div class="navbar-collapse collapse">

          <ul class="nav navbar-nav navbar-left">
 
            <li class="dropdown">
              <a href="/start/" class="dropdown-toggle" data-toggle="dropdown">Start <b class="caret"></b></a>
              <ul class="dropdown-menu">
                <li><a href="/start/overview.html">Overview</a></li>    
                <li><a href="/start/installation.html">Installation</a></li>    
                <li><a href="/start/why.html">Why MyHDL?</a></li>    
                <li><a href="/start/whatitisnot.html">What MyHDL is not</a></li>    
              </ul>
            </li>
            <li class="active" class="dropdown">
              <a href="/documentation/" class="dropdown-toggle" data-toggle="dropdown">Documentation <b class="caret"></b></a>
              <ul class="dropdown-menu">
                <li><a href="http://docs.myhdl.org/en/latest/">Manual</a></li>    
                <li><a href="/documentation/faq.html">FAQ</a></li>    
                <li><a href="/documentation/performance.html">Performance</a></li>    
              </ul>
            </li>
            <li><a href="/examples/">Examples</a></li>
            <li class="dropdown">
              <a href="/support/" class="dropdown-toggle" data-toggle="dropdown">Support <b class="caret"></b></a>
              <ul class="dropdown-menu">
                <li><a href="/support/community.html">Community</a></li>    
                <li><a href="https://bitbucket.org/jandecaluwe/myhdl/issues?status=new&status=open">Bug Tracker</a></li>    
                <li><a href="/support/commercial.html">Commercial support</a></li>    
                <li><a href="/support/resources.html">Resources</a></li>    
                <li><a href="http://dev.myhdl.org">Development documentation</a></li>    
              </ul>
            </li>
            <li><a href="/users/">Users</a></li>
          </ul>

          <ul class="nav navbar-nav navbar-right">
            <li><a href="/info.html">Info</a></li>
          </ul>

        </div><!--/.nav-collapse -->
      </div>
    </div>


<div class="container">

    <ol class="breadcrumb">
       <li><a href="/">Home</a></li>
       <li><a href="/documentation/">Documentation</a></li>
       <li class="active">Performance</li>
    </ol>

    <div class="page-header">
 
<h1>Performance
</h1>
    </div>

    <div class="row">

        <div class="col-md-3" role="navigation"> 
 
            <div class="sidebar" data-spy="affix" 
                 data-offset-top="80" 
                 data-offset-bottom="60">
                <div class="well">
                    <a href="#"><strong style="font-size:90%">Performance</strong></a>
                    <div class="toc">
<ul>
<li><a href="#myhdl-is-fast">MyHDL is fast!</a></li>
<li><a href="#using-pypy-to-speed-up-myhdl-simulations">Using PyPy to speed up MyHDL simulations</a></li>
<li><a href="#comparison-to-vhdl-and-verilog">Comparison to VHDL and Verilog</a></li>
<li><a href="#a-note-on-paid-license-commercial-simulators">A note on paid-license commercial simulators</a></li>
<li><a href="#analysis">Analysis</a></li>
<li><a href="#a-personal-note">A personal note</a></li>
<li><a href="#technical-details">Technical details</a><ul>
<li><a href="#benchmark-details">Benchmark details</a></li>
<li><a href="#computing-environment">Computing environment</a></li>
<li><a href="#the-jit-warming-up-phase">The JIT warming-up phase</a></li>
<li><a href="#installation-hints-and-known-issues">Installation, hints, and known issues</a></li>
</ul>
</li>
<li><a href="#historical-data">Historical data</a></li>
</ul>
</div>

                </div>
            </div>
        </div>

        <div class="content">
            <div class="col-md-6" data-spy="scroll" data-target="#sidenav" role="main">
                <h2 id="myhdl-is-fast">MyHDL is fast!</h2>
<p>The message from this page is loud and clear: <strong>MyHDL is fast!</strong></p>
<p>MyHDL is implemented as a pure Python application. Python is a very
high-level, dynamically typed language. Traditionally, such languages have
a much worse performance than statically typed languages. Moreover, it is
usually taken for granted that there is a trade-off between expressive
power and performance.</p>
<p>However, thanks to technological advances it is time to challenge the
conventional wisdom, for Python and for MyHDL in particular. In contrast to
what you might expect, using MyHDL does <em>not</em> necessarily imply a
simulation performance penalty when compared to statically typed HDLs like
Verilog or VHDL. If you think this is impossible, read on.</p>
<p>To make MyHDL simulations fast, all you have to do is to use the right
Python interpreter, which may be different than the one you are using
today. The interpreter of choice is developed by the <a href="http://pypy.org">the PyPy
project</a> and comes with a Just-In-Time (JIT) compiler. The
JIT compiler does the trick: it can aggressively optimize those parts of
the code that matter, by inspecting the characteristics of the running
program.</p>
<p>If the prospect of using a different, unfamiliar interpreter sounds scary,
don't worry. Compatiblity with Python is a major goal of the PyPy project.
PyPy is highly compliant with Python 2.7 and can basically be used as a
drop-in replacement. The process is similar to upgrading to a new version
of Python. However, it is an upgrade with spectacular consequences.</p>
<h2 id="using-pypy-to-speed-up-myhdl-simulations">Using PyPy to speed up MyHDL simulations</h2>
<p>To demonstrate what PyPy can do for MyHDL simulations, I have compiled a
number of representative hardware design benchmarks. I run them both with
the reference Python interpreter (<code>cPython</code>) and with the JIT-enabled PyPy
interpreter (<code>pypy</code>) and time them. The results are as follows (times in
seconds):</p>
<table class="table">
<thead>
<tr>
<th>Benchmark</th>
<th align="center">MyHDL@cPython</th>
<th align="center">MyHDL@pypy</th>
<th align="center">Speedup factor</th>
</tr>
</thead>
<tbody>
<tr>
<td>timer</td>
<td align="center">902</td>
<td align="center">61</td>
<td align="center">14.8</td>
</tr>
<tr>
<td>lfsr2</td>
<td align="center">1,307</td>
<td align="center">67</td>
<td align="center">19.5</td>
</tr>
<tr>
<td>randgen</td>
<td align="center">763</td>
<td align="center">62</td>
<td align="center">12.3</td>
</tr>
<tr>
<td>longdiv</td>
<td align="center">752</td>
<td align="center">69</td>
<td align="center">10.9</td>
</tr>
<tr>
<td>findmax</td>
<td align="center">670</td>
<td align="center">86</td>
<td align="center">7.8</td>
</tr>
</tbody>
</table>
<p>As you can see, the results are spectacular. By simply using a different
interpreter, our simulations run <strong>8 to 20</strong> times faster. When it comes to
instant improvements without compromises, it doesn't get better than this!</p>
<p>I have initially engineered the benchmarks so that they run for about 100s
for PyPy 1.5. This leaves some margin to easily compare them in the future
with runs on better machines and with future PyPy versions. Also, to get a
realistic idea of the speedup factor, the simulations should run long
enough. More details can be found
<a href="performance#the_jit_warming-up_phase">here</a>.</p>
<p>Perhaps we should temper our initial enthusiasm a little. After all, we are
still comparing MyHDL to MyHDL. Perhaps we have merely gone from extremely
bad to very bad. To get more insight in were we are, we should compare with
equivalent benchmarks in Verilog and VHDL.</p>
<h2 id="comparison-to-vhdl-and-verilog">Comparison to VHDL and Verilog</h2>
<p>The benchmarks are implemented as self-contained test benches that can be
converted automatically to Verilog and VHDL (by MyHDL). I have run them on
two Verilog simulators and two VHDL simulators. All simulators are
available at no cost, but two of them have to be kept anonymous. I have
called those simulators <Verilog> and <VHDL>. The other ones are the open
source simulators Icarus (Verilog) and GHDL (VHDL). Here are the results
(times in seconds):</p>
<table class="table">
<thead>
<tr>
<th>Benchmark</th>
<th>MyHDL@pypy</th>
<th>Icarus</th>
<th>GHDL</th>
<th><Verilog></th>
<th><VHDL></th>
</tr>
</thead>
<tbody>
<tr>
<td>timer</td>
<td>61</td>
<td>106</td>
<td>146</td>
<td>260</td>
<td>219</td>
</tr>
<tr>
<td>lfsr24</td>
<td>67</td>
<td>79</td>
<td>71</td>
<td>266</td>
<td>240</td>
</tr>
<tr>
<td>randgen</td>
<td>62</td>
<td>197</td>
<td>34</td>
<td>76</td>
<td>67</td>
</tr>
<tr>
<td>longdiv</td>
<td>69</td>
<td>43</td>
<td>224</td>
<td>96</td>
<td>98</td>
</tr>
<tr>
<td>findmax</td>
<td>86</td>
<td>56</td>
<td>2256</td>
<td>21</td>
<td>37</td>
</tr>
</tbody>
</table>
<p>A first thing to note is that the results go in all directions, sometimes
in an astonishing way. There is no clear "winner". Some simulators perform
bad in some benchmarks, and good in others. Therefore, the data suggests
that the benchmarks form a good set that covers various aspects of hardware
simulation. </p>
<p>Moreover, there seems no correlation between the VHDL simulators, nor
between the Verilog simulators. This indicates that there is nothing wrong
with the quality of the Verilog and VHDL code generated by MyHDL.</p>
<p>The most important conclusion: <strong>MyHDL is doing just fine.</strong> In two benchmarks, it is actually the fastest simulator, and it is never the slowest one. The comparatively weakest performance is in the <code>findmax</code> benchmark, which is also the benchmark with the smallest speedup factor from using PyPy. </p>
<p>The results for other simulators are remarkable also. For example, GHDL
shows a very good performance in the <code>randgen</code> benchmark, but a very bad
one for the <code>findmax</code> benchmark. In the latter case it is 100 times slower
than the fastest simulator. Clearly, it should be interesting for other
developers to look into the details of the benchmarks.</p>
<p>More info on the benchmarks can be found
<a href=":performance#benchmark_details">here</a>.</p>
<h2 id="a-note-on-paid-license-commercial-simulators">A note on paid-license commercial simulators</h2>
<p>The benchmark data are all from zero cost HDL simulators. I think that is
fair and the reasons are understandable. Note that even if I would have the
numbers for paid-license commercial simulators, I would typically not be
legally allowed to publish them.</p>
<p>As performance is such an important competitive driver, you can reasonably
expect significantly better performance from paid-license Verilog and VHDL
simulators. One simulation vendor has granted permission to publish
numbers: <a href="http://www.tachyon-da.com">Tachyon</a> with their cvc Verilog
simulator. Performance is the name of the game for cvc, and it really is
blazingly fast: in compiled mode, all benchmarks but one run in times
between 2.2s and 2.5s. (<code>longdiv</code> takes just 1s.) If you need
high-performance Verilog simulation, cvc is definitely worth a look.</p>
<p>Tachyon convincingly claims that it outperforms any other commercial
simulator with a factor 2-20. This would mean that the benchmarks would run
in times between 4.4s and 50s for other paid-license simulators. (2s-20s
for <code>longdiv</code>).</p>
<h2 id="analysis">Analysis</h2>
<p>By simply changing the Python interpreter, MyHDL is playing in the same
league as Verilog and VHDL simulators. This is a remarkable achievement,
given that Python's power stays completely available. There is no reason
anymore to avoid MyHDL because of performance concerns.</p>
<p>The results are a great validation the concept behind MyHDL. MyHDL is based
on the idea that digital hardware design is not special enough to warrant
the design of a dedicated hardware description language, at least not at
the RTL level and higher. Instead, everything needed can be done with a
dedicated library and dedicated usage of a general purpose language. The
implication is that one benefits from all advances in the underlying
language, even if they seem unrelated to the specific purpose. For example,
the PyPy team is not trying to make hardware simulation fast. What they do
is making Python fast in general.</p>
<p>The numbers are much better than the average speedup of the standard PyPy
benchmark set, which stands at <strong>4.1</strong> for PyPy 1.6. This suggests that
MyHDL simulation is well suited for JIT optimization. I believe this can be
explained by considering the characteristics of a typical MyHDL simulation
run. It consists of two phases: first an elaboration phase that creates a
simulatable data structure, followed by the actual simulation phase. The
elaboration phase is typically very fast and may use a lot of Python's
dynamic features. The simulation phase can run for a long time. However,
the simulatable data structure is typically rather "static" and probably a
good target for the JIT compiler. It consists of generators, connected by
signals and controlled by a simulation engine. The code within the
generators is typically a loop containing integer arithmetic and bit
operations.</p>
<h2 id="a-personal-note">A personal note</h2>
<p>--- <em><a href="jan@jandecaluwe.com">Jan Decaluwe</a> 2011/06/06 04:57</em></p>
<p>Occasionally, I make bold predictions. In many cases they just stay wishful
thinking. This is one of the rare cases when they turn out to be right.
Therefore, please allow me a brief moment of glory. Here is a quote from a
post in 2006:</p>
<div class="codehilite"><pre>&gt; From: Jan Decaluwe jan@jandecaluwe.com
&gt; Subject: Re: MyHDL performance
&gt; Newsgroups: gmane.comp.python.myhdl
&gt; Date: 2006-11-30 10:19:47 GMT 
&gt; 
&gt; ...
&gt; Finally, there is PyPy. I once saw a demo by
&gt; Armin Rigo showing a massive speedup by using
&gt; psyco. Unfortunately, psyco cannot handle 
&gt; generators. Instead, Armin and others started
&gt; the PyPy project that at one time may bring
&gt; psyco-like advantages to general Python code.
&gt; It would seem to me that MyHDL is a good
&gt; candidate, because a lot of code is run over
&gt; and over again during simulation.

&gt; So perhaps one day I&#39;ll be able to report a 
&gt; massive speedup  without having to do anything
&gt; myself :-) That will be the day!
&gt; ...
</pre></div>


<p>The day when I can report a massive speedup has arrived now. As it turns
out, the results for MyHDL are indeed particularly good. And it really was
Armin Rigo and his fellow PyPy team members who have pulled it off.</p>
<p>I would like to express my respect and gratitude to the PyPy team and their
achievements. They have a great vision, as well as the technical excellence
and perseverance to make it happen.</p>
<p>When I briefly described JIT optimization earlier, I tried to make it sound
intuitive and easy. Intuitive it may be, but easy certainly not. There have
been several attempts to speed up Python in the past, including one
sponsored by Google (Unladen Swallow.) So far, the PyPy project is the
first and only one that can truly be called a great success.</p>
<p>Interestingly, the PyPy team did not really write a JIT compiler for
Python. I guess that would have been too easy :-). Instead they wrote a JIT
compiler <em>generator</em>, that can generate a JIT enabled interpreter for any
language written in a Python subset called RPython (for "Restricted
Python"). In other words, the goodies they provide are not restricted to
the Python world.</p>
<p>I see glimpses of greatness in the PyPy project, and I believe we are going
to hear a lot more about them in the future.</p>
<h2 id="technical-details">Technical details</h2>
<h3 id="benchmark-details">Benchmark details</h3>
<p>All benchmarks are implemented as self-contained test benches. The design
under test in each test bench is a synthesizable RTL description of a
typical hardware module. The test benches are self-checking using assert
statements, except <code>randgen</code> which creates an output file. They have been
written in MyHDL in such a way that they can be converted automatically to
Verilog and VHDL.</p>
<p>The functionality corresponding to the design under test in the benchmarks
is the following:</p>
<p><strong>timer</strong> A circuit that continuously emits a pulse after a fixed number of
clock cycles. Implemented using an incrementer.</p>
<p><strong>lfsr24</strong> A classical bit-serial linear feedback shift register, based on
a polynomial of length 24.</p>
<p><strong>randgen</strong> A pseudo-random generator in hardware with a 32-bit output
word. Implemented by putting a loop around an lfsr of length 64.</p>
<p><strong>longdiv</strong> A long division algorithm. Implemented as an FSM that
calculates one bit per clock cycle.</p>
<p><strong>findmax</strong> A combinatorial network that finds a maximum value out of a set
of 32 16-bit inputs.</p>
<p>The benchmarks are developed in the MyHDL repository. They can be found
under <code>myhdl/test/benchmarks</code>.</p>
<h3 id="computing-environment">Computing environment</h3>
<p>I have run all simulations on my laptop with the following characteristics:</p>
<table class="table">
<thead>
<tr>
<th>Processor</th>
<th>Intel(R) Core(TM) i3 CPU M 350  @ 2.27GHz</th>
</tr>
</thead>
<tbody>
<tr>
<td>Memory</td>
<td>2.4 GiB</td>
</tr>
<tr>
<td>Operating System</td>
<td>Ubuntu 10.04 (lucid)</td>
</tr>
<tr>
<td>Python</td>
<td>2.6.5</td>
</tr>
<tr>
<td>PyPy</td>
<td>1.6.0</td>
</tr>
<tr>
<td>MyHDL</td>
<td>0.8-dev</td>
</tr>
<tr>
<td>Icarus</td>
<td>0.9.4</td>
</tr>
<tr>
<td>GHDL</td>
<td>0.29</td>
</tr>
</tbody>
</table>
<h3 id="the-jit-warming-up-phase">The JIT warming-up phase</h3>
<p>A JIT compiler has a slow warm-up phase, during which it examines and
optimizes the running program. Very fast runs can therefore even be slower
with a JIT than without. On the other hand, the longer a program runs, the
faster it gets. From what I read, the warm-up phase can take a few seconds
up to a minute, depending on the size of the program. To get a feeling for
what it may mean for MyHDL, I have run one of the benchmarks (<code>longdiv</code>)
several times, each time doubling the number of test vectors. The results
are as follows:</p>
<table class="table">
<thead>
<tr>
<th align="center">log<sub>2</sub>(#vectors)</th>
<th align="left">MyHDL@cPython</th>
<th align="left">MyHDL@pypy</th>
<th align="center">Speedup factor</th>
<th align="center"></th>
</tr>
</thead>
<tbody>
<tr>
<td align="center">9</td>
<td align="left">1.7</td>
<td align="left">1.9</td>
<td align="center">0.9</td>
<td align="center"></td>
</tr>
<tr>
<td align="center">10</td>
<td align="left">3.1</td>
<td align="left">2.2</td>
<td align="center">1.4</td>
<td align="center"></td>
</tr>
<tr>
<td align="center">11</td>
<td align="left">6.0</td>
<td align="left">2.5</td>
<td align="center">2.4</td>
<td align="center"></td>
</tr>
<tr>
<td align="center">12</td>
<td align="left">11.9</td>
<td align="left">3.1</td>
<td align="center">3.8</td>
<td align="center"></td>
</tr>
<tr>
<td align="center">13</td>
<td align="left">23.4</td>
<td align="left">4.2</td>
<td align="center">5.6</td>
<td align="center"></td>
</tr>
<tr>
<td align="center">14</td>
<td align="left">46.8</td>
<td align="left">6.3</td>
<td align="center">7.4</td>
<td align="center"></td>
</tr>
<tr>
<td align="center">15</td>
<td align="left">93.9</td>
<td align="left">10.7</td>
<td align="center">8.8</td>
<td align="center"></td>
</tr>
<tr>
<td align="center">16</td>
<td align="left">186.6</td>
<td align="left">19.1</td>
<td align="center">9.8</td>
<td align="center"></td>
</tr>
<tr>
<td align="center">17</td>
<td align="left">373.1</td>
<td align="left">35.8</td>
<td align="center">10.4</td>
<td align="center"></td>
</tr>
<tr>
<td align="center">18</td>
<td align="left">750.7</td>
<td align="left">69.4</td>
<td align="center">10.8</td>
<td align="center"></td>
</tr>
</tbody>
</table>
<p>As you can see, the simulation gets up to speed after a few seconds. To get
the initial offset out of the speedup factor, it has to run long enough.
For this reason, I have engineered the benchmarks so that the PyPy version
runs for around 100s.</p>
<h3 id="installation-hints-and-known-issues">Installation, hints, and known issues</h3>
<p>To get started with PyPy, you may want to install it alongside your current
Python interpreter. This is fairly easy to do by following these
<a href="http://pypy.org/download.html#installing">installation instructions</a>.  In
this way you can have a <code>pypy</code> interpreter next to your <code>python</code>
interpreter and switch between them as needed.</p>
<p>If you use a test framework like <code>py.test</code> you can select the desired
interpreter by using the command <code>python -m py.test</code> or <code>pypy -m py.test</code>.</p>
<h2 id="historical-data">Historical data</h2>
<p>The PyPy project is under intensive development. New revisions can result
in significant improvements, but this depends heavily on the application.</p>
<p>Between pypy-1.6 and pypy-1.9, the results for the MyHDL benchmarks have
stagnated or become slightly worse. The following table keeps track
of the historical benchmark data.</p>
<table class="table">
<thead>
<tr>
<th>Benchmark</th>
<th align="center">pypy-1.5</th>
<th align="center">pypy-1.6</th>
<th align="center">pypy-1.7</th>
<th align="center">pypy-1.8</th>
<th align="center">pypy-1.9</th>
</tr>
</thead>
<tbody>
<tr>
<td>timer</td>
<td align="center">85</td>
<td align="center">61</td>
<td align="center">60</td>
<td align="center">62</td>
<td align="center">65</td>
</tr>
<tr>
<td>lfsr24</td>
<td align="center">104</td>
<td align="center">67</td>
<td align="center">82</td>
<td align="center">78</td>
<td align="center">75</td>
</tr>
<tr>
<td>randgen</td>
<td align="center">91</td>
<td align="center">62</td>
<td align="center">56</td>
<td align="center">62</td>
<td align="center">63</td>
</tr>
<tr>
<td>longdiv</td>
<td align="center">87</td>
<td align="center">69</td>
<td align="center">81</td>
<td align="center">71</td>
<td align="center">70</td>
</tr>
<tr>
<td>findmax</td>
<td align="center">112</td>
<td align="center">86</td>
<td align="center">89</td>
<td align="center">98</td>
<td align="center">98</td>
</tr>
</tbody>
</table>
<p>The benchmark data has not yet been updated for the latest pypy versions.  At
the time this update, pypy is at version number 2.2.</p>
            </div>
        </div>
    </div>

    <div class="footer">
        <div style="margin: 8px">
<a href="https://twitter.com/MyHDL" class="twitter-follow-button" data-show-count="true">Follow @MyHDL</a>
<script>!function(d,s,id){var js,fjs=d.getElementsByTagName(s)[0],p=/^http:/.test(d.location)?'http':'https';if(!d.getElementById(id)){js=d.createElement(s);js.id=id;js.src=p+'://platform.twitter.com/widgets.js';fjs.parentNode.insertBefore(js,fjs);}}(document, 'script', 'twitter-wjs');</script>

<a href="https://twitter.com/share" class="twitter-share-button">Tweet</a>
<script>!function(d,s,id){var js,fjs=d.getElementsByTagName(s)[0],p=/^http:/.test(d.location)?'http':'https';if(!d.getElementById(id)){js=d.createElement(s);js.id=id;js.src=p+'://platform.twitter.com/widgets.js';fjs.parentNode.insertBefore(js,fjs);}}(document, 'script', 'twitter-wjs');</script>

<!-- Place this tag where you want the +1 button to render. -->
<div class="g-plusone" data-size="medium"></div>

<!-- Place this tag after the last +1 button tag. -->
<script type="text/javascript">
window.__gcfg = {
    lang: 'en-US'
};
  (function() {
    var po = document.createElement('script'); po.type = 'text/javascript'; po.async = true;
    po.src = 'https://apis.google.com/js/plusone.js';
    var s = document.getElementsByTagName('script')[0]; s.parentNode.insertBefore(po, s);
  })();
</script>

<script type="text/javascript" src="http://www.reddit.com/static/button/button1.js"></script>        </div>
        <p></p>
        <p>
           <a href="https://bitbucket.org/jandecaluwe/site-myhdl/src">Website source</a>
        <p>
           Content licensed under the
           <a href="http://creativecommons.org/licenses/by-sa/3.0/">CC-BY-SA</a> license.
           See <a href="/terms-of-use.html">Terms of Use</a>
        </p> 
        <p>
           Powered by <a href="http://urubu.jandecaluwe.com">Urubu</a>
        </p> 
    </div>
</div> 


    <!-- jQuery (necessary for Bootstrap's JavaScript plugins) -->
    <script src="https://code.jquery.com/jquery.js"></script>
    <!-- Include all compiled plugins (below), or include individual files as needed -->
    <script src="/js/bootstrap.min.js"></script>

  </body>
>>>>>>> 65454be0
</html><|MERGE_RESOLUTION|>--- conflicted
+++ resolved
@@ -1,4 +1,3 @@
-<<<<<<< HEAD
 <!DOCTYPE html>
 <html>
   <head>
@@ -13,7 +12,8 @@
     <link href="/css/syntax.css" rel="stylesheet" media="screen">
     <!-- icons -->
     <link href="//netdna.bootstrapcdn.com/font-awesome/4.0.3/css/font-awesome.css" rel="stylesheet">
-
+    <link rel="shortcut icon" href="/media/myhdl_favicon.ico">
+                          
     <!-- HTML5 Shim and Respond.js IE8 support of HTML5 elements and media queries -->
     <!-- WARNING: Respond.js doesn't work if you view the page via file:// -->
     <!--[if lt IE 9]>
@@ -670,677 +670,4 @@
     <script src="/js/bootstrap.min.js"></script>
 
   </body>
-=======
-<!DOCTYPE html>
-<html>
-  <head>
-    <title>Performance</title>
-    <meta name="viewport" content="width=device-width, initial-scale=1.0">
-    <meta charset="utf-8">
-    <!-- Bootstrap -->
-    <link href="/css/bootstrap-flatly.min.css" rel="stylesheet" media="screen">
-    <!-- customizations -->
-    <link href="/css/site.css" rel="stylesheet" media="screen">
-    <!-- pygments -->
-    <link href="/css/syntax.css" rel="stylesheet" media="screen">
-    <!-- icons -->
-    <link href="//netdna.bootstrapcdn.com/font-awesome/4.0.3/css/font-awesome.css" rel="stylesheet">
-    <link rel="shortcut icon" href="/media/myhdl_favicon.ico">
-                          
-    <!-- HTML5 Shim and Respond.js IE8 support of HTML5 elements and media queries -->
-    <!-- WARNING: Respond.js doesn't work if you view the page via file:// -->
-    <!--[if lt IE 9]>
-      <script src="https://oss.maxcdn.com/libs/html5shiv/3.7.0/html5shiv.js"></script>
-      <script src="https://oss.maxcdn.com/libs/respond.js/1.3.0/respond.min.js"></script>
-    <![endif]-->
-<script>
-  (function(i,s,o,g,r,a,m){i['GoogleAnalyticsObject']=r;i[r]=i[r]||function(){
-  (i[r].q=i[r].q||[]).push(arguments)},i[r].l=1*new Date();a=s.createElement(o),
-  m=s.getElementsByTagName(o)[0];a.async=1;a.src=g;m.parentNode.insertBefore(a,m)
-  })(window,document,'script','//www.google-analytics.com/analytics.js','ga');
-
-  ga('create', 'UA-48954307-2', 'myhdl.org');
-  ga('send', 'pageview');
-
-</script>
-  </head>
-
-  <body>
-
-    <!-- Fixed navbar -->
-    <div class="navbar navbar-default navbar-fixed-top">
-      <div class="container">
-        <div class="navbar-header">
-          <button type="button" class="navbar-toggle" data-toggle="collapse" data-target=".navbar-collapse">
-            <span class="icon-bar"></span>
-            <span class="icon-bar"></span>
-            <span class="icon-bar"></span>
-          </button>
-          <a class="navbar-brand" href="/">MyHDL</a>
-        </div>
-        <div class="navbar-collapse collapse">
-
-          <ul class="nav navbar-nav navbar-left">
- 
-            <li class="dropdown">
-              <a href="/start/" class="dropdown-toggle" data-toggle="dropdown">Start <b class="caret"></b></a>
-              <ul class="dropdown-menu">
-                <li><a href="/start/overview.html">Overview</a></li>    
-                <li><a href="/start/installation.html">Installation</a></li>    
-                <li><a href="/start/why.html">Why MyHDL?</a></li>    
-                <li><a href="/start/whatitisnot.html">What MyHDL is not</a></li>    
-              </ul>
-            </li>
-            <li class="active" class="dropdown">
-              <a href="/documentation/" class="dropdown-toggle" data-toggle="dropdown">Documentation <b class="caret"></b></a>
-              <ul class="dropdown-menu">
-                <li><a href="http://docs.myhdl.org/en/latest/">Manual</a></li>    
-                <li><a href="/documentation/faq.html">FAQ</a></li>    
-                <li><a href="/documentation/performance.html">Performance</a></li>    
-              </ul>
-            </li>
-            <li><a href="/examples/">Examples</a></li>
-            <li class="dropdown">
-              <a href="/support/" class="dropdown-toggle" data-toggle="dropdown">Support <b class="caret"></b></a>
-              <ul class="dropdown-menu">
-                <li><a href="/support/community.html">Community</a></li>    
-                <li><a href="https://bitbucket.org/jandecaluwe/myhdl/issues?status=new&status=open">Bug Tracker</a></li>    
-                <li><a href="/support/commercial.html">Commercial support</a></li>    
-                <li><a href="/support/resources.html">Resources</a></li>    
-                <li><a href="http://dev.myhdl.org">Development documentation</a></li>    
-              </ul>
-            </li>
-            <li><a href="/users/">Users</a></li>
-          </ul>
-
-          <ul class="nav navbar-nav navbar-right">
-            <li><a href="/info.html">Info</a></li>
-          </ul>
-
-        </div><!--/.nav-collapse -->
-      </div>
-    </div>
-
-
-<div class="container">
-
-    <ol class="breadcrumb">
-       <li><a href="/">Home</a></li>
-       <li><a href="/documentation/">Documentation</a></li>
-       <li class="active">Performance</li>
-    </ol>
-
-    <div class="page-header">
- 
-<h1>Performance
-</h1>
-    </div>
-
-    <div class="row">
-
-        <div class="col-md-3" role="navigation"> 
- 
-            <div class="sidebar" data-spy="affix" 
-                 data-offset-top="80" 
-                 data-offset-bottom="60">
-                <div class="well">
-                    <a href="#"><strong style="font-size:90%">Performance</strong></a>
-                    <div class="toc">
-<ul>
-<li><a href="#myhdl-is-fast">MyHDL is fast!</a></li>
-<li><a href="#using-pypy-to-speed-up-myhdl-simulations">Using PyPy to speed up MyHDL simulations</a></li>
-<li><a href="#comparison-to-vhdl-and-verilog">Comparison to VHDL and Verilog</a></li>
-<li><a href="#a-note-on-paid-license-commercial-simulators">A note on paid-license commercial simulators</a></li>
-<li><a href="#analysis">Analysis</a></li>
-<li><a href="#a-personal-note">A personal note</a></li>
-<li><a href="#technical-details">Technical details</a><ul>
-<li><a href="#benchmark-details">Benchmark details</a></li>
-<li><a href="#computing-environment">Computing environment</a></li>
-<li><a href="#the-jit-warming-up-phase">The JIT warming-up phase</a></li>
-<li><a href="#installation-hints-and-known-issues">Installation, hints, and known issues</a></li>
-</ul>
-</li>
-<li><a href="#historical-data">Historical data</a></li>
-</ul>
-</div>
-
-                </div>
-            </div>
-        </div>
-
-        <div class="content">
-            <div class="col-md-6" data-spy="scroll" data-target="#sidenav" role="main">
-                <h2 id="myhdl-is-fast">MyHDL is fast!</h2>
-<p>The message from this page is loud and clear: <strong>MyHDL is fast!</strong></p>
-<p>MyHDL is implemented as a pure Python application. Python is a very
-high-level, dynamically typed language. Traditionally, such languages have
-a much worse performance than statically typed languages. Moreover, it is
-usually taken for granted that there is a trade-off between expressive
-power and performance.</p>
-<p>However, thanks to technological advances it is time to challenge the
-conventional wisdom, for Python and for MyHDL in particular. In contrast to
-what you might expect, using MyHDL does <em>not</em> necessarily imply a
-simulation performance penalty when compared to statically typed HDLs like
-Verilog or VHDL. If you think this is impossible, read on.</p>
-<p>To make MyHDL simulations fast, all you have to do is to use the right
-Python interpreter, which may be different than the one you are using
-today. The interpreter of choice is developed by the <a href="http://pypy.org">the PyPy
-project</a> and comes with a Just-In-Time (JIT) compiler. The
-JIT compiler does the trick: it can aggressively optimize those parts of
-the code that matter, by inspecting the characteristics of the running
-program.</p>
-<p>If the prospect of using a different, unfamiliar interpreter sounds scary,
-don't worry. Compatiblity with Python is a major goal of the PyPy project.
-PyPy is highly compliant with Python 2.7 and can basically be used as a
-drop-in replacement. The process is similar to upgrading to a new version
-of Python. However, it is an upgrade with spectacular consequences.</p>
-<h2 id="using-pypy-to-speed-up-myhdl-simulations">Using PyPy to speed up MyHDL simulations</h2>
-<p>To demonstrate what PyPy can do for MyHDL simulations, I have compiled a
-number of representative hardware design benchmarks. I run them both with
-the reference Python interpreter (<code>cPython</code>) and with the JIT-enabled PyPy
-interpreter (<code>pypy</code>) and time them. The results are as follows (times in
-seconds):</p>
-<table class="table">
-<thead>
-<tr>
-<th>Benchmark</th>
-<th align="center">MyHDL@cPython</th>
-<th align="center">MyHDL@pypy</th>
-<th align="center">Speedup factor</th>
-</tr>
-</thead>
-<tbody>
-<tr>
-<td>timer</td>
-<td align="center">902</td>
-<td align="center">61</td>
-<td align="center">14.8</td>
-</tr>
-<tr>
-<td>lfsr2</td>
-<td align="center">1,307</td>
-<td align="center">67</td>
-<td align="center">19.5</td>
-</tr>
-<tr>
-<td>randgen</td>
-<td align="center">763</td>
-<td align="center">62</td>
-<td align="center">12.3</td>
-</tr>
-<tr>
-<td>longdiv</td>
-<td align="center">752</td>
-<td align="center">69</td>
-<td align="center">10.9</td>
-</tr>
-<tr>
-<td>findmax</td>
-<td align="center">670</td>
-<td align="center">86</td>
-<td align="center">7.8</td>
-</tr>
-</tbody>
-</table>
-<p>As you can see, the results are spectacular. By simply using a different
-interpreter, our simulations run <strong>8 to 20</strong> times faster. When it comes to
-instant improvements without compromises, it doesn't get better than this!</p>
-<p>I have initially engineered the benchmarks so that they run for about 100s
-for PyPy 1.5. This leaves some margin to easily compare them in the future
-with runs on better machines and with future PyPy versions. Also, to get a
-realistic idea of the speedup factor, the simulations should run long
-enough. More details can be found
-<a href="performance#the_jit_warming-up_phase">here</a>.</p>
-<p>Perhaps we should temper our initial enthusiasm a little. After all, we are
-still comparing MyHDL to MyHDL. Perhaps we have merely gone from extremely
-bad to very bad. To get more insight in were we are, we should compare with
-equivalent benchmarks in Verilog and VHDL.</p>
-<h2 id="comparison-to-vhdl-and-verilog">Comparison to VHDL and Verilog</h2>
-<p>The benchmarks are implemented as self-contained test benches that can be
-converted automatically to Verilog and VHDL (by MyHDL). I have run them on
-two Verilog simulators and two VHDL simulators. All simulators are
-available at no cost, but two of them have to be kept anonymous. I have
-called those simulators <Verilog> and <VHDL>. The other ones are the open
-source simulators Icarus (Verilog) and GHDL (VHDL). Here are the results
-(times in seconds):</p>
-<table class="table">
-<thead>
-<tr>
-<th>Benchmark</th>
-<th>MyHDL@pypy</th>
-<th>Icarus</th>
-<th>GHDL</th>
-<th><Verilog></th>
-<th><VHDL></th>
-</tr>
-</thead>
-<tbody>
-<tr>
-<td>timer</td>
-<td>61</td>
-<td>106</td>
-<td>146</td>
-<td>260</td>
-<td>219</td>
-</tr>
-<tr>
-<td>lfsr24</td>
-<td>67</td>
-<td>79</td>
-<td>71</td>
-<td>266</td>
-<td>240</td>
-</tr>
-<tr>
-<td>randgen</td>
-<td>62</td>
-<td>197</td>
-<td>34</td>
-<td>76</td>
-<td>67</td>
-</tr>
-<tr>
-<td>longdiv</td>
-<td>69</td>
-<td>43</td>
-<td>224</td>
-<td>96</td>
-<td>98</td>
-</tr>
-<tr>
-<td>findmax</td>
-<td>86</td>
-<td>56</td>
-<td>2256</td>
-<td>21</td>
-<td>37</td>
-</tr>
-</tbody>
-</table>
-<p>A first thing to note is that the results go in all directions, sometimes
-in an astonishing way. There is no clear "winner". Some simulators perform
-bad in some benchmarks, and good in others. Therefore, the data suggests
-that the benchmarks form a good set that covers various aspects of hardware
-simulation. </p>
-<p>Moreover, there seems no correlation between the VHDL simulators, nor
-between the Verilog simulators. This indicates that there is nothing wrong
-with the quality of the Verilog and VHDL code generated by MyHDL.</p>
-<p>The most important conclusion: <strong>MyHDL is doing just fine.</strong> In two benchmarks, it is actually the fastest simulator, and it is never the slowest one. The comparatively weakest performance is in the <code>findmax</code> benchmark, which is also the benchmark with the smallest speedup factor from using PyPy. </p>
-<p>The results for other simulators are remarkable also. For example, GHDL
-shows a very good performance in the <code>randgen</code> benchmark, but a very bad
-one for the <code>findmax</code> benchmark. In the latter case it is 100 times slower
-than the fastest simulator. Clearly, it should be interesting for other
-developers to look into the details of the benchmarks.</p>
-<p>More info on the benchmarks can be found
-<a href=":performance#benchmark_details">here</a>.</p>
-<h2 id="a-note-on-paid-license-commercial-simulators">A note on paid-license commercial simulators</h2>
-<p>The benchmark data are all from zero cost HDL simulators. I think that is
-fair and the reasons are understandable. Note that even if I would have the
-numbers for paid-license commercial simulators, I would typically not be
-legally allowed to publish them.</p>
-<p>As performance is such an important competitive driver, you can reasonably
-expect significantly better performance from paid-license Verilog and VHDL
-simulators. One simulation vendor has granted permission to publish
-numbers: <a href="http://www.tachyon-da.com">Tachyon</a> with their cvc Verilog
-simulator. Performance is the name of the game for cvc, and it really is
-blazingly fast: in compiled mode, all benchmarks but one run in times
-between 2.2s and 2.5s. (<code>longdiv</code> takes just 1s.) If you need
-high-performance Verilog simulation, cvc is definitely worth a look.</p>
-<p>Tachyon convincingly claims that it outperforms any other commercial
-simulator with a factor 2-20. This would mean that the benchmarks would run
-in times between 4.4s and 50s for other paid-license simulators. (2s-20s
-for <code>longdiv</code>).</p>
-<h2 id="analysis">Analysis</h2>
-<p>By simply changing the Python interpreter, MyHDL is playing in the same
-league as Verilog and VHDL simulators. This is a remarkable achievement,
-given that Python's power stays completely available. There is no reason
-anymore to avoid MyHDL because of performance concerns.</p>
-<p>The results are a great validation the concept behind MyHDL. MyHDL is based
-on the idea that digital hardware design is not special enough to warrant
-the design of a dedicated hardware description language, at least not at
-the RTL level and higher. Instead, everything needed can be done with a
-dedicated library and dedicated usage of a general purpose language. The
-implication is that one benefits from all advances in the underlying
-language, even if they seem unrelated to the specific purpose. For example,
-the PyPy team is not trying to make hardware simulation fast. What they do
-is making Python fast in general.</p>
-<p>The numbers are much better than the average speedup of the standard PyPy
-benchmark set, which stands at <strong>4.1</strong> for PyPy 1.6. This suggests that
-MyHDL simulation is well suited for JIT optimization. I believe this can be
-explained by considering the characteristics of a typical MyHDL simulation
-run. It consists of two phases: first an elaboration phase that creates a
-simulatable data structure, followed by the actual simulation phase. The
-elaboration phase is typically very fast and may use a lot of Python's
-dynamic features. The simulation phase can run for a long time. However,
-the simulatable data structure is typically rather "static" and probably a
-good target for the JIT compiler. It consists of generators, connected by
-signals and controlled by a simulation engine. The code within the
-generators is typically a loop containing integer arithmetic and bit
-operations.</p>
-<h2 id="a-personal-note">A personal note</h2>
-<p>--- <em><a href="jan@jandecaluwe.com">Jan Decaluwe</a> 2011/06/06 04:57</em></p>
-<p>Occasionally, I make bold predictions. In many cases they just stay wishful
-thinking. This is one of the rare cases when they turn out to be right.
-Therefore, please allow me a brief moment of glory. Here is a quote from a
-post in 2006:</p>
-<div class="codehilite"><pre>&gt; From: Jan Decaluwe jan@jandecaluwe.com
-&gt; Subject: Re: MyHDL performance
-&gt; Newsgroups: gmane.comp.python.myhdl
-&gt; Date: 2006-11-30 10:19:47 GMT 
-&gt; 
-&gt; ...
-&gt; Finally, there is PyPy. I once saw a demo by
-&gt; Armin Rigo showing a massive speedup by using
-&gt; psyco. Unfortunately, psyco cannot handle 
-&gt; generators. Instead, Armin and others started
-&gt; the PyPy project that at one time may bring
-&gt; psyco-like advantages to general Python code.
-&gt; It would seem to me that MyHDL is a good
-&gt; candidate, because a lot of code is run over
-&gt; and over again during simulation.
-
-&gt; So perhaps one day I&#39;ll be able to report a 
-&gt; massive speedup  without having to do anything
-&gt; myself :-) That will be the day!
-&gt; ...
-</pre></div>
-
-
-<p>The day when I can report a massive speedup has arrived now. As it turns
-out, the results for MyHDL are indeed particularly good. And it really was
-Armin Rigo and his fellow PyPy team members who have pulled it off.</p>
-<p>I would like to express my respect and gratitude to the PyPy team and their
-achievements. They have a great vision, as well as the technical excellence
-and perseverance to make it happen.</p>
-<p>When I briefly described JIT optimization earlier, I tried to make it sound
-intuitive and easy. Intuitive it may be, but easy certainly not. There have
-been several attempts to speed up Python in the past, including one
-sponsored by Google (Unladen Swallow.) So far, the PyPy project is the
-first and only one that can truly be called a great success.</p>
-<p>Interestingly, the PyPy team did not really write a JIT compiler for
-Python. I guess that would have been too easy :-). Instead they wrote a JIT
-compiler <em>generator</em>, that can generate a JIT enabled interpreter for any
-language written in a Python subset called RPython (for "Restricted
-Python"). In other words, the goodies they provide are not restricted to
-the Python world.</p>
-<p>I see glimpses of greatness in the PyPy project, and I believe we are going
-to hear a lot more about them in the future.</p>
-<h2 id="technical-details">Technical details</h2>
-<h3 id="benchmark-details">Benchmark details</h3>
-<p>All benchmarks are implemented as self-contained test benches. The design
-under test in each test bench is a synthesizable RTL description of a
-typical hardware module. The test benches are self-checking using assert
-statements, except <code>randgen</code> which creates an output file. They have been
-written in MyHDL in such a way that they can be converted automatically to
-Verilog and VHDL.</p>
-<p>The functionality corresponding to the design under test in the benchmarks
-is the following:</p>
-<p><strong>timer</strong> A circuit that continuously emits a pulse after a fixed number of
-clock cycles. Implemented using an incrementer.</p>
-<p><strong>lfsr24</strong> A classical bit-serial linear feedback shift register, based on
-a polynomial of length 24.</p>
-<p><strong>randgen</strong> A pseudo-random generator in hardware with a 32-bit output
-word. Implemented by putting a loop around an lfsr of length 64.</p>
-<p><strong>longdiv</strong> A long division algorithm. Implemented as an FSM that
-calculates one bit per clock cycle.</p>
-<p><strong>findmax</strong> A combinatorial network that finds a maximum value out of a set
-of 32 16-bit inputs.</p>
-<p>The benchmarks are developed in the MyHDL repository. They can be found
-under <code>myhdl/test/benchmarks</code>.</p>
-<h3 id="computing-environment">Computing environment</h3>
-<p>I have run all simulations on my laptop with the following characteristics:</p>
-<table class="table">
-<thead>
-<tr>
-<th>Processor</th>
-<th>Intel(R) Core(TM) i3 CPU M 350  @ 2.27GHz</th>
-</tr>
-</thead>
-<tbody>
-<tr>
-<td>Memory</td>
-<td>2.4 GiB</td>
-</tr>
-<tr>
-<td>Operating System</td>
-<td>Ubuntu 10.04 (lucid)</td>
-</tr>
-<tr>
-<td>Python</td>
-<td>2.6.5</td>
-</tr>
-<tr>
-<td>PyPy</td>
-<td>1.6.0</td>
-</tr>
-<tr>
-<td>MyHDL</td>
-<td>0.8-dev</td>
-</tr>
-<tr>
-<td>Icarus</td>
-<td>0.9.4</td>
-</tr>
-<tr>
-<td>GHDL</td>
-<td>0.29</td>
-</tr>
-</tbody>
-</table>
-<h3 id="the-jit-warming-up-phase">The JIT warming-up phase</h3>
-<p>A JIT compiler has a slow warm-up phase, during which it examines and
-optimizes the running program. Very fast runs can therefore even be slower
-with a JIT than without. On the other hand, the longer a program runs, the
-faster it gets. From what I read, the warm-up phase can take a few seconds
-up to a minute, depending on the size of the program. To get a feeling for
-what it may mean for MyHDL, I have run one of the benchmarks (<code>longdiv</code>)
-several times, each time doubling the number of test vectors. The results
-are as follows:</p>
-<table class="table">
-<thead>
-<tr>
-<th align="center">log<sub>2</sub>(#vectors)</th>
-<th align="left">MyHDL@cPython</th>
-<th align="left">MyHDL@pypy</th>
-<th align="center">Speedup factor</th>
-<th align="center"></th>
-</tr>
-</thead>
-<tbody>
-<tr>
-<td align="center">9</td>
-<td align="left">1.7</td>
-<td align="left">1.9</td>
-<td align="center">0.9</td>
-<td align="center"></td>
-</tr>
-<tr>
-<td align="center">10</td>
-<td align="left">3.1</td>
-<td align="left">2.2</td>
-<td align="center">1.4</td>
-<td align="center"></td>
-</tr>
-<tr>
-<td align="center">11</td>
-<td align="left">6.0</td>
-<td align="left">2.5</td>
-<td align="center">2.4</td>
-<td align="center"></td>
-</tr>
-<tr>
-<td align="center">12</td>
-<td align="left">11.9</td>
-<td align="left">3.1</td>
-<td align="center">3.8</td>
-<td align="center"></td>
-</tr>
-<tr>
-<td align="center">13</td>
-<td align="left">23.4</td>
-<td align="left">4.2</td>
-<td align="center">5.6</td>
-<td align="center"></td>
-</tr>
-<tr>
-<td align="center">14</td>
-<td align="left">46.8</td>
-<td align="left">6.3</td>
-<td align="center">7.4</td>
-<td align="center"></td>
-</tr>
-<tr>
-<td align="center">15</td>
-<td align="left">93.9</td>
-<td align="left">10.7</td>
-<td align="center">8.8</td>
-<td align="center"></td>
-</tr>
-<tr>
-<td align="center">16</td>
-<td align="left">186.6</td>
-<td align="left">19.1</td>
-<td align="center">9.8</td>
-<td align="center"></td>
-</tr>
-<tr>
-<td align="center">17</td>
-<td align="left">373.1</td>
-<td align="left">35.8</td>
-<td align="center">10.4</td>
-<td align="center"></td>
-</tr>
-<tr>
-<td align="center">18</td>
-<td align="left">750.7</td>
-<td align="left">69.4</td>
-<td align="center">10.8</td>
-<td align="center"></td>
-</tr>
-</tbody>
-</table>
-<p>As you can see, the simulation gets up to speed after a few seconds. To get
-the initial offset out of the speedup factor, it has to run long enough.
-For this reason, I have engineered the benchmarks so that the PyPy version
-runs for around 100s.</p>
-<h3 id="installation-hints-and-known-issues">Installation, hints, and known issues</h3>
-<p>To get started with PyPy, you may want to install it alongside your current
-Python interpreter. This is fairly easy to do by following these
-<a href="http://pypy.org/download.html#installing">installation instructions</a>.  In
-this way you can have a <code>pypy</code> interpreter next to your <code>python</code>
-interpreter and switch between them as needed.</p>
-<p>If you use a test framework like <code>py.test</code> you can select the desired
-interpreter by using the command <code>python -m py.test</code> or <code>pypy -m py.test</code>.</p>
-<h2 id="historical-data">Historical data</h2>
-<p>The PyPy project is under intensive development. New revisions can result
-in significant improvements, but this depends heavily on the application.</p>
-<p>Between pypy-1.6 and pypy-1.9, the results for the MyHDL benchmarks have
-stagnated or become slightly worse. The following table keeps track
-of the historical benchmark data.</p>
-<table class="table">
-<thead>
-<tr>
-<th>Benchmark</th>
-<th align="center">pypy-1.5</th>
-<th align="center">pypy-1.6</th>
-<th align="center">pypy-1.7</th>
-<th align="center">pypy-1.8</th>
-<th align="center">pypy-1.9</th>
-</tr>
-</thead>
-<tbody>
-<tr>
-<td>timer</td>
-<td align="center">85</td>
-<td align="center">61</td>
-<td align="center">60</td>
-<td align="center">62</td>
-<td align="center">65</td>
-</tr>
-<tr>
-<td>lfsr24</td>
-<td align="center">104</td>
-<td align="center">67</td>
-<td align="center">82</td>
-<td align="center">78</td>
-<td align="center">75</td>
-</tr>
-<tr>
-<td>randgen</td>
-<td align="center">91</td>
-<td align="center">62</td>
-<td align="center">56</td>
-<td align="center">62</td>
-<td align="center">63</td>
-</tr>
-<tr>
-<td>longdiv</td>
-<td align="center">87</td>
-<td align="center">69</td>
-<td align="center">81</td>
-<td align="center">71</td>
-<td align="center">70</td>
-</tr>
-<tr>
-<td>findmax</td>
-<td align="center">112</td>
-<td align="center">86</td>
-<td align="center">89</td>
-<td align="center">98</td>
-<td align="center">98</td>
-</tr>
-</tbody>
-</table>
-<p>The benchmark data has not yet been updated for the latest pypy versions.  At
-the time this update, pypy is at version number 2.2.</p>
-            </div>
-        </div>
-    </div>
-
-    <div class="footer">
-        <div style="margin: 8px">
-<a href="https://twitter.com/MyHDL" class="twitter-follow-button" data-show-count="true">Follow @MyHDL</a>
-<script>!function(d,s,id){var js,fjs=d.getElementsByTagName(s)[0],p=/^http:/.test(d.location)?'http':'https';if(!d.getElementById(id)){js=d.createElement(s);js.id=id;js.src=p+'://platform.twitter.com/widgets.js';fjs.parentNode.insertBefore(js,fjs);}}(document, 'script', 'twitter-wjs');</script>
-
-<a href="https://twitter.com/share" class="twitter-share-button">Tweet</a>
-<script>!function(d,s,id){var js,fjs=d.getElementsByTagName(s)[0],p=/^http:/.test(d.location)?'http':'https';if(!d.getElementById(id)){js=d.createElement(s);js.id=id;js.src=p+'://platform.twitter.com/widgets.js';fjs.parentNode.insertBefore(js,fjs);}}(document, 'script', 'twitter-wjs');</script>
-
-<!-- Place this tag where you want the +1 button to render. -->
-<div class="g-plusone" data-size="medium"></div>
-
-<!-- Place this tag after the last +1 button tag. -->
-<script type="text/javascript">
-window.__gcfg = {
-    lang: 'en-US'
-};
-  (function() {
-    var po = document.createElement('script'); po.type = 'text/javascript'; po.async = true;
-    po.src = 'https://apis.google.com/js/plusone.js';
-    var s = document.getElementsByTagName('script')[0]; s.parentNode.insertBefore(po, s);
-  })();
-</script>
-
-<script type="text/javascript" src="http://www.reddit.com/static/button/button1.js"></script>        </div>
-        <p></p>
-        <p>
-           <a href="https://bitbucket.org/jandecaluwe/site-myhdl/src">Website source</a>
-        <p>
-           Content licensed under the
-           <a href="http://creativecommons.org/licenses/by-sa/3.0/">CC-BY-SA</a> license.
-           See <a href="/terms-of-use.html">Terms of Use</a>
-        </p> 
-        <p>
-           Powered by <a href="http://urubu.jandecaluwe.com">Urubu</a>
-        </p> 
-    </div>
-</div> 
-
-
-    <!-- jQuery (necessary for Bootstrap's JavaScript plugins) -->
-    <script src="https://code.jquery.com/jquery.js"></script>
-    <!-- Include all compiled plugins (below), or include individual files as needed -->
-    <script src="/js/bootstrap.min.js"></script>
-
-  </body>
->>>>>>> 65454be0
 </html>
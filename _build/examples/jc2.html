<<<<<<< HEAD
<!DOCTYPE html>
<html>
  <head>
    <title>Johnson Counter</title>
    <meta name="viewport" content="width=device-width, initial-scale=1.0">
    <meta charset="utf-8">
    <!-- Bootstrap -->
    <link href="/css/bootstrap-flatly.min.css" rel="stylesheet" media="screen">
    <!-- customizations -->
    <link href="/css/site.css" rel="stylesheet" media="screen">
    <!-- pygments -->
    <link href="/css/syntax.css" rel="stylesheet" media="screen">
    <!-- icons -->
    <link href="//netdna.bootstrapcdn.com/font-awesome/4.0.3/css/font-awesome.css" rel="stylesheet">

    <!-- HTML5 Shim and Respond.js IE8 support of HTML5 elements and media queries -->
    <!-- WARNING: Respond.js doesn't work if you view the page via file:// -->
    <!--[if lt IE 9]>
      <script src="https://oss.maxcdn.com/libs/html5shiv/3.7.0/html5shiv.js"></script>
      <script src="https://oss.maxcdn.com/libs/respond.js/1.3.0/respond.min.js"></script>
    <![endif]-->
<script>
  (function(i,s,o,g,r,a,m){i['GoogleAnalyticsObject']=r;i[r]=i[r]||function(){
  (i[r].q=i[r].q||[]).push(arguments)},i[r].l=1*new Date();a=s.createElement(o),
  m=s.getElementsByTagName(o)[0];a.async=1;a.src=g;m.parentNode.insertBefore(a,m)
  })(window,document,'script','//www.google-analytics.com/analytics.js','ga');

  ga('create', 'UA-48954307-2', 'myhdl.org');
  ga('send', 'pageview');

</script>
  </head>

  <body>

    <!-- Fixed navbar -->
    <div class="navbar navbar-default navbar-fixed-top">
      <div class="container">
        <div class="navbar-header">
          <button type="button" class="navbar-toggle" data-toggle="collapse" data-target=".navbar-collapse">
            <span class="icon-bar"></span>
            <span class="icon-bar"></span>
            <span class="icon-bar"></span>
          </button>
          <a class="navbar-brand" href="/">MyHDL</a>
        </div>
        <div class="navbar-collapse collapse">

          <ul class="nav navbar-nav navbar-left">
 
            <li class="dropdown">
              <a href="/start/" class="dropdown-toggle" data-toggle="dropdown">Start <b class="caret"></b></a>
              <ul class="dropdown-menu">
                <li><a href="/start/overview.html">Overview</a></li>    
                <li><a href="/start/installation.html">Installation</a></li>    
                <li><a href="/start/why.html">Why MyHDL?</a></li>    
                <li><a href="/start/whatitisnot.html">What MyHDL is not</a></li>    
              </ul>
            </li>
            <li class="dropdown">
              <a href="/documentation/" class="dropdown-toggle" data-toggle="dropdown">Documentation <b class="caret"></b></a>
              <ul class="dropdown-menu">
                <li><a href="http://docs.myhdl.org/en/latest/">Manual</a></li>    
                <li><a href="/documentation/faq.html">FAQ</a></li>    
                <li><a href="/documentation/performance.html">Performance</a></li>    
              </ul>
            </li>
            <li class="active"><a href="/examples/">Examples</a></li>
            <li class="dropdown">
              <a href="/support/" class="dropdown-toggle" data-toggle="dropdown">Support <b class="caret"></b></a>
              <ul class="dropdown-menu">
                <li><a href="/support/community.html">Community</a></li>    
                <li><a href="https://github.com/jandecaluwe/myhdl/issues">Issue Tracker</a></li>    
                <li><a href="/support/commercial.html">Commercial support</a></li>    
                <li><a href="/support/resources.html">Resources</a></li>    
                <li><a href="http://dev.myhdl.org">Development documentation</a></li>    
              </ul>
            </li>
            <li><a href="/users/">Users</a></li>
          </ul>

          <ul class="nav navbar-nav navbar-right">
            <li><a href="/info.html">Info</a></li>
          </ul>

        </div><!--/.nav-collapse -->
      </div>
    </div>


<div class="container">

    <ol class="breadcrumb">
       <li><a href="/">Home</a></li>
       <li><a href="/examples/">Examples</a></li>
       <li class="active">Johnson Counter</li>
    </ol>

    <div class="page-header">
 
<h1>Johnson Counter
</h1>
    </div>

    <div class="row">

        <div class="content">
            <div class="col-md-9" data-spy="scroll" data-target="#sidenav" role="main">
                <h2 id="introduction">Introduction</h2>
<p>On this page we will present the design of a reversable 4 bit Johnson counter.
A Johnson counter has a special structure that permits glitch-free decoding.</p>
<p>This example is originally from the Xilinx ISE design environment. If you wish,
you can <a href="http://www.xilinx.com/ise/logic_design_prod/webpack.htm"> download the free version</a> of the Xilinx
ISE to review the original design and use it as a reference.</p>
<h2 id="specification">Specification</h2>
<p>A Johnson counter basically consists of a circular shift register with an invertor in the loop.</p>
<p>The specification of the counter operation is as follows:</p>
<p>The counter is triggered on the rising edge of the clock (clk). 
A low pulse on the goLeft input will cause the counter to start 
shifting left from its current state. A low pulse on the goRight
input will cause the counter to start shifting right from its 
current state. A low pulse on the stop input will cause the 
counter to hold its current state until goLeft or goRight is pulsed.
After power-up, the counter is stopped with all outputs low (LEDs lit).</p>
<h2 id="myhdl-code">MyHDL code</h2>
<p>The MyHDL code for this design looks as follows.</p>
<div class="codehilite"><pre><span class="kn">from</span> <span class="nn">myhdl</span> <span class="kn">import</span> <span class="o">*</span>

<span class="n">ACTIVE</span> <span class="o">=</span> <span class="mi">0</span>
<span class="n">DirType</span> <span class="o">=</span> <span class="n">enum</span><span class="p">(</span><span class="s">&#39;RIGHT&#39;</span><span class="p">,</span> <span class="s">&#39;LEFT&#39;</span><span class="p">)</span>

<span class="k">def</span> <span class="nf">jc2</span><span class="p">(</span><span class="n">goLeft</span><span class="p">,</span> <span class="n">goRight</span><span class="p">,</span> <span class="n">stop</span><span class="p">,</span> <span class="n">clk</span><span class="p">,</span> <span class="n">q</span><span class="p">):</span>

    <span class="sd">&quot;&quot;&quot; A bi-directional 4-bit Johnson counter with stop control.</span>

<span class="sd">    I/O pins:</span>
<span class="sd">    --------</span>
<span class="sd">    clk      : input free-running slow clock </span>
<span class="sd">    goLeft   : input signal to shift left (active-low switch)</span>
<span class="sd">    goRight    : input signal to shift right (active-low switch)</span>
<span class="sd">    stop     : input signal to stop counting (active-low switch)</span>
<span class="sd">    q        : 4-bit counter output (active-low LEDs; q[0] is right-most)</span>

<span class="sd">    &quot;&quot;&quot;</span>

    <span class="nb">dir</span> <span class="o">=</span> <span class="n">Signal</span><span class="p">(</span><span class="n">DirType</span><span class="o">.</span><span class="n">LEFT</span><span class="p">)</span>
    <span class="n">run</span> <span class="o">=</span> <span class="n">Signal</span><span class="p">(</span><span class="bp">False</span><span class="p">)</span>

    <span class="nd">@always</span><span class="p">(</span><span class="n">clk</span><span class="o">.</span><span class="n">posedge</span><span class="p">)</span>
    <span class="k">def</span> <span class="nf">logic</span><span class="p">():</span>
        <span class="c"># direction</span>
        <span class="k">if</span> <span class="n">goRight</span> <span class="o">==</span> <span class="n">ACTIVE</span><span class="p">:</span>
            <span class="nb">dir</span><span class="o">.</span><span class="n">next</span> <span class="o">=</span> <span class="n">DirType</span><span class="o">.</span><span class="n">RIGHT</span>
            <span class="n">run</span><span class="o">.</span><span class="n">next</span> <span class="o">=</span> <span class="bp">True</span>
        <span class="k">elif</span> <span class="n">goLeft</span> <span class="o">==</span> <span class="n">ACTIVE</span><span class="p">:</span>
            <span class="nb">dir</span><span class="o">.</span><span class="n">next</span> <span class="o">=</span> <span class="n">DirType</span><span class="o">.</span><span class="n">LEFT</span>
            <span class="n">run</span><span class="o">.</span><span class="n">next</span> <span class="o">=</span> <span class="bp">True</span>
        <span class="c"># stop</span>
        <span class="k">if</span> <span class="n">stop</span> <span class="o">==</span> <span class="n">ACTIVE</span><span class="p">:</span>
            <span class="n">run</span><span class="o">.</span><span class="n">next</span> <span class="o">=</span> <span class="bp">False</span>
        <span class="c"># counter action</span>
        <span class="k">if</span> <span class="n">run</span><span class="p">:</span>
            <span class="k">if</span> <span class="nb">dir</span> <span class="o">==</span> <span class="n">DirType</span><span class="o">.</span><span class="n">LEFT</span><span class="p">:</span>
                <span class="n">q</span><span class="o">.</span><span class="n">next</span><span class="p">[</span><span class="mi">4</span><span class="p">:</span><span class="mi">1</span><span class="p">]</span> <span class="o">=</span> <span class="n">q</span><span class="p">[</span><span class="mi">3</span><span class="p">:]</span>
                <span class="n">q</span><span class="o">.</span><span class="n">next</span><span class="p">[</span><span class="mi">0</span><span class="p">]</span> <span class="o">=</span> <span class="ow">not</span> <span class="n">q</span><span class="p">[</span><span class="mi">3</span><span class="p">]</span>
            <span class="k">else</span><span class="p">:</span>
                <span class="n">q</span><span class="o">.</span><span class="n">next</span><span class="p">[</span><span class="mi">3</span><span class="p">:]</span> <span class="o">=</span> <span class="n">q</span><span class="p">[</span><span class="mi">4</span><span class="p">:</span><span class="mi">1</span><span class="p">]</span>
                <span class="n">q</span><span class="o">.</span><span class="n">next</span><span class="p">[</span><span class="mi">3</span><span class="p">]</span> <span class="o">=</span> <span class="ow">not</span> <span class="n">q</span><span class="p">[</span><span class="mi">0</span><span class="p">]</span>

    <span class="k">return</span> <span class="n">logic</span>
</pre></div>


<p>We use an enumerated type for the direction state <code>dir</code>. We prefer this for
clarity when the encoding is not specified.</p>
<h2 id="test-bench">Test bench</h2>
<p>The following is a test bench for a basic verification of the design.</p>
<div class="codehilite"><pre><span class="kn">from</span> <span class="nn">myhdl</span> <span class="kn">import</span> <span class="o">*</span>

<span class="n">ACTIVE</span><span class="p">,</span> <span class="n">INACTIVE</span> <span class="o">=</span> <span class="nb">bool</span><span class="p">(</span><span class="mi">0</span><span class="p">),</span> <span class="nb">bool</span><span class="p">(</span><span class="mi">1</span><span class="p">)</span>

<span class="kn">from</span> <span class="nn">jc2</span> <span class="kn">import</span> <span class="n">jc2</span>

<span class="k">def</span> <span class="nf">test</span><span class="p">(</span><span class="n">jc2</span><span class="p">):</span>

    <span class="n">goLeft</span><span class="p">,</span> <span class="n">goRight</span><span class="p">,</span> <span class="n">stop</span><span class="p">,</span> <span class="n">clk</span> <span class="o">=</span> <span class="p">[</span><span class="n">Signal</span><span class="p">(</span><span class="n">INACTIVE</span><span class="p">)</span> <span class="k">for</span> <span class="n">i</span> <span class="ow">in</span> <span class="nb">range</span><span class="p">(</span><span class="mi">4</span><span class="p">)]</span>
    <span class="n">q</span> <span class="o">=</span> <span class="n">Signal</span><span class="p">(</span><span class="n">intbv</span><span class="p">(</span><span class="mi">0</span><span class="p">)[</span><span class="mi">4</span><span class="p">:])</span>

    <span class="nd">@always</span><span class="p">(</span><span class="n">delay</span><span class="p">(</span><span class="mi">10</span><span class="p">))</span>
    <span class="k">def</span> <span class="nf">clkgen</span><span class="p">():</span>
        <span class="n">clk</span><span class="o">.</span><span class="n">next</span> <span class="o">=</span> <span class="ow">not</span> <span class="n">clk</span>

    <span class="n">jc2_inst</span> <span class="o">=</span> <span class="n">jc2</span><span class="p">(</span><span class="n">goLeft</span><span class="p">,</span> <span class="n">goRight</span><span class="p">,</span> <span class="n">stop</span><span class="p">,</span> <span class="n">clk</span><span class="p">,</span> <span class="n">q</span><span class="p">)</span>

    <span class="nd">@instance</span>
    <span class="k">def</span> <span class="nf">stimulus</span><span class="p">():</span>
        <span class="k">for</span> <span class="n">i</span> <span class="ow">in</span> <span class="nb">range</span><span class="p">(</span><span class="mi">3</span><span class="p">):</span>
            <span class="k">yield</span> <span class="n">clk</span><span class="o">.</span><span class="n">negedge</span>
        <span class="k">for</span> <span class="n">sig</span><span class="p">,</span> <span class="n">nrcycles</span> <span class="ow">in</span> <span class="p">((</span><span class="n">goLeft</span><span class="p">,</span> <span class="mi">10</span><span class="p">),</span> <span class="p">(</span><span class="n">stop</span><span class="p">,</span> <span class="mi">3</span><span class="p">),</span> <span class="p">(</span><span class="n">goRight</span><span class="p">,</span> <span class="mi">10</span><span class="p">)):</span>
            <span class="n">sig</span><span class="o">.</span><span class="n">next</span> <span class="o">=</span> <span class="n">ACTIVE</span>
            <span class="k">yield</span> <span class="n">clk</span><span class="o">.</span><span class="n">negedge</span>
            <span class="n">sig</span><span class="o">.</span><span class="n">next</span> <span class="o">=</span> <span class="n">INACTIVE</span>
            <span class="k">for</span> <span class="n">i</span> <span class="ow">in</span> <span class="nb">range</span><span class="p">(</span><span class="n">nrcycles</span><span class="o">-</span><span class="mi">1</span><span class="p">):</span>
                <span class="k">yield</span> <span class="n">clk</span><span class="o">.</span><span class="n">negedge</span>
        <span class="k">raise</span> <span class="n">StopSimulation</span>

    <span class="nd">@instance</span>
    <span class="k">def</span> <span class="nf">monitor</span><span class="p">():</span>
        <span class="k">print</span> <span class="s">&quot;goLeft goRight stop clk q&quot;</span>
        <span class="k">print</span> <span class="s">&quot;-------------------------&quot;</span>
        <span class="k">while</span> <span class="bp">True</span><span class="p">:</span>
            <span class="k">yield</span> <span class="n">clk</span><span class="o">.</span><span class="n">negedge</span>
            <span class="k">yield</span> <span class="n">delay</span><span class="p">(</span><span class="mi">1</span><span class="p">)</span>
            <span class="k">print</span> <span class="s">&quot;</span><span class="si">%d</span><span class="s"> </span><span class="si">%d</span><span class="s"> </span><span class="si">%d</span><span class="s">&quot;</span> <span class="o">%</span> <span class="p">(</span><span class="n">goLeft</span><span class="p">,</span> <span class="n">goRight</span><span class="p">,</span> <span class="n">stop</span><span class="p">)</span> <span class="p">,</span>
            <span class="k">yield</span> <span class="n">clk</span><span class="o">.</span><span class="n">posedge</span>
            <span class="k">print</span> <span class="s">&quot;C&quot;</span><span class="p">,</span>
            <span class="k">yield</span> <span class="n">delay</span><span class="p">(</span><span class="mi">1</span><span class="p">)</span>
            <span class="k">print</span> <span class="nb">bin</span><span class="p">(</span><span class="n">q</span><span class="p">,</span> <span class="mi">4</span><span class="p">)</span>

    <span class="k">return</span> <span class="n">clkgen</span><span class="p">,</span> <span class="n">jc2_inst</span><span class="p">,</span> <span class="n">stimulus</span><span class="p">,</span> <span class="n">monitor</span>

<span class="n">sim</span> <span class="o">=</span> <span class="n">Simulation</span><span class="p">(</span><span class="n">test</span><span class="p">(</span><span class="n">jc2</span><span class="p">))</span>
<span class="n">sim</span><span class="o">.</span><span class="n">run</span><span class="p">()</span>
</pre></div>


<p>We use a number of decorated functions to create a clock generator, a stimulus
generator, and a response monitor, together with an instance of the design
under test. Such a setup is quite typical.</p>
<p>When we simulate this test bench, the output is as follows:</p>
<div class="codehilite"><pre>$ python test_jc2.py
goLeft goRight stop clk q
-------------------------
1 1 1 C 0000
1 1 1 C 0000
0 1 1 C 0000
1 1 1 C 0001
1 1 1 C 0011
1 1 1 C 0111
1 1 1 C 1111
1 1 1 C 1110
1 1 1 C 1100
1 1 1 C 1000
1 1 1 C 0000
1 1 1 C 0001
1 1 0 C 0011
1 1 1 C 0011
1 1 1 C 0011
1 0 1 C 0011
1 1 1 C 0001
1 1 1 C 0000
1 1 1 C 1000
1 1 1 C 1100
1 1 1 C 1110
1 1 1 C 1111
1 1 1 C 0111
1 1 1 C 0011
1 1 1 C 0001
</pre></div>


<p>You can see the basic operation of the Johnson counter in action.</p>
<p>The presented test bench is rather basic. It is fine to get a quick idea about
the design behavior, but it is inadequate as a verification tool. First, some
corner case are not verified, such as the simultaneous occurence of some of the
input signals. Also, it relies on visual inspection which is prone to human
error  and not suited for regression testing.</p>
<p>A better approach would be to write a self-checking test bench that checks
Johnson counter properties automatically, plus a number of directed and random
tests to cover corner cases. In addition, such a test bench should be written
using a unit test framework such as Python's <code>unittest</code> package, to facilitate
test writing and to make it part of a regression test suite. Consult the MyHDL
manual for more info on such techniques.</p>
<h2 id="automatic-conversion-to-verilog">Automatic conversion to Verilog</h2>
<p>A working MyHDL design intended for implementation can be converted to Verilog
automatically, using the <code>toVerilog</code> function. Remember: there is no point in
converting when the design doesn't work. The simulation will catch much more
errors than the converter. In MyHDL, like in Python, the run-time rules.</p>
<p>Conversion to Verilog can be done with code like the following:</p>
<div class="codehilite"><pre><span class="k">def</span> <span class="nf">convert</span><span class="p">(</span><span class="n">jc2</span><span class="p">):</span>
    <span class="n">left</span><span class="p">,</span> <span class="n">right</span><span class="p">,</span> <span class="n">stop</span><span class="p">,</span> <span class="n">clk</span> <span class="o">=</span> <span class="p">[</span><span class="n">Signal</span><span class="p">(</span><span class="n">INACTIVE</span><span class="p">)</span> <span class="k">for</span> <span class="n">i</span> <span class="ow">in</span> <span class="nb">range</span><span class="p">(</span><span class="mi">4</span><span class="p">)]</span>
    <span class="n">q</span> <span class="o">=</span> <span class="n">Signal</span><span class="p">(</span><span class="n">intbv</span><span class="p">(</span><span class="mi">0</span><span class="p">)[</span><span class="mi">4</span><span class="p">:])</span>
    <span class="n">toVerilog</span><span class="p">(</span><span class="n">jc2</span><span class="p">,</span> <span class="n">left</span><span class="p">,</span> <span class="n">right</span><span class="p">,</span> <span class="n">stop</span><span class="p">,</span> <span class="n">clk</span><span class="p">,</span> <span class="n">q</span><span class="p">)</span>

<span class="n">convert</span><span class="p">(</span><span class="n">jc2</span><span class="p">)</span>
</pre></div>


<p>As you see, conversion works on an instantiated, elaborated design.</p>
<p>The resulting Verilog code is as follows:</p>
<div class="codehilite"><pre><span class="k">module</span> <span class="n">jc2</span> <span class="p">(</span>
    <span class="n">goLeft</span><span class="p">,</span>
    <span class="n">goRight</span><span class="p">,</span>
    <span class="n">stop</span><span class="p">,</span>
    <span class="n">clk</span><span class="p">,</span>
    <span class="n">q</span>
<span class="p">);</span>

<span class="k">input</span> <span class="n">goLeft</span><span class="p">;</span>
<span class="k">input</span> <span class="n">goRight</span><span class="p">;</span>
<span class="k">input</span> <span class="n">stop</span><span class="p">;</span>
<span class="k">input</span> <span class="n">clk</span><span class="p">;</span>
<span class="k">output</span> <span class="p">[</span><span class="mh">3</span><span class="o">:</span><span class="mh">0</span><span class="p">]</span> <span class="n">q</span><span class="p">;</span>
<span class="kt">reg</span> <span class="p">[</span><span class="mh">3</span><span class="o">:</span><span class="mh">0</span><span class="p">]</span> <span class="n">q</span><span class="p">;</span>

<span class="kt">reg</span> <span class="n">run</span><span class="p">;</span>
<span class="kt">reg</span> <span class="p">[</span><span class="mh">0</span><span class="o">:</span><span class="mh">0</span><span class="p">]</span> <span class="n">dir</span><span class="p">;</span>


<span class="k">always</span> <span class="p">@(</span><span class="k">posedge</span> <span class="n">clk</span><span class="p">)</span> <span class="k">begin</span><span class="o">:</span> <span class="n">_jc2_logic</span>
    <span class="k">if</span> <span class="p">((</span><span class="n">goRight</span> <span class="o">==</span> <span class="mh">0</span><span class="p">))</span> <span class="k">begin</span>
        <span class="n">dir</span> <span class="o">&lt;=</span> <span class="mh">1</span><span class="mb">&#39;b0</span><span class="p">;</span>
        <span class="n">run</span> <span class="o">&lt;=</span> <span class="mh">1</span><span class="p">;</span>
    <span class="k">end</span>
    <span class="k">else</span> <span class="k">if</span> <span class="p">((</span><span class="n">goLeft</span> <span class="o">==</span> <span class="mh">0</span><span class="p">))</span> <span class="k">begin</span>
        <span class="n">dir</span> <span class="o">&lt;=</span> <span class="mh">1</span><span class="mb">&#39;b1</span><span class="p">;</span>
        <span class="n">run</span> <span class="o">&lt;=</span> <span class="mh">1</span><span class="p">;</span>
    <span class="k">end</span>
    <span class="k">if</span> <span class="p">((</span><span class="n">stop</span> <span class="o">==</span> <span class="mh">0</span><span class="p">))</span> <span class="k">begin</span>
        <span class="n">run</span> <span class="o">&lt;=</span> <span class="mh">0</span><span class="p">;</span>
    <span class="k">end</span>
    <span class="k">if</span> <span class="p">(</span><span class="n">run</span><span class="p">)</span> <span class="k">begin</span>
        <span class="c1">// synthesis parallel_case full_case</span>
        <span class="k">casez</span> <span class="p">(</span><span class="n">dir</span><span class="p">)</span>
            <span class="mh">1</span><span class="mb">&#39;b1</span><span class="o">:</span> <span class="k">begin</span>
                <span class="n">q</span><span class="p">[</span><span class="mh">4</span><span class="o">-</span><span class="mh">1</span><span class="o">:</span><span class="mh">1</span><span class="p">]</span> <span class="o">&lt;=</span> <span class="n">q</span><span class="p">[</span><span class="mh">3</span><span class="o">-</span><span class="mh">1</span><span class="o">:</span><span class="mh">0</span><span class="p">];</span>
                <span class="n">q</span><span class="p">[</span><span class="mh">0</span><span class="p">]</span> <span class="o">&lt;=</span> <span class="p">(</span><span class="o">!</span><span class="n">q</span><span class="p">[</span><span class="mh">3</span><span class="p">]);</span>
            <span class="k">end</span>
            <span class="k">default</span><span class="o">:</span> <span class="k">begin</span>
                <span class="n">q</span><span class="p">[</span><span class="mh">3</span><span class="o">-</span><span class="mh">1</span><span class="o">:</span><span class="mh">0</span><span class="p">]</span> <span class="o">&lt;=</span> <span class="n">q</span><span class="p">[</span><span class="mh">4</span><span class="o">-</span><span class="mh">1</span><span class="o">:</span><span class="mh">1</span><span class="p">];</span>
                <span class="n">q</span><span class="p">[</span><span class="mh">3</span><span class="p">]</span> <span class="o">&lt;=</span> <span class="p">(</span><span class="o">!</span><span class="n">q</span><span class="p">[</span><span class="mh">0</span><span class="p">]);</span>
            <span class="k">end</span>
        <span class="k">endcase</span>
    <span class="k">end</span>
<span class="k">end</span>

<span class="k">endmodule</span>
</pre></div>


<p>The tests to the <code>dir</code> variable in the MyHDL code are mapped to a Verilog
<code>case</code> statement. This is because the Verilog convertor handles comparisons to
enumerated type items in a special way. The goal is to describe finite state
machines efficiently. For example, it is possible to specify a different
encoding using the <code>encoding</code> attribute of the enumerated type. The choices are
<code>binary</code> (the default), <code>one_hot</code>, and <code>one_cold</code>. Of course, with only 2
states like in this case, this functionality is not relevant. But in general,
it is an additional advantage of the use of enumerated types.</p>
<h2 id="alternative-design">Alternative design</h2>
<p>This is not yet the end of the story.</p>
<p>The original design in the Xilinx ISE distribution contains 3 views: Abel,
Verilog, and VHDL. Interestingly, the Verilog and VHDL views are inconsistent:
they have a different behavior. In Verilog terminology, the Verilog view uses
blocking assignments only, while the VHDL view uses non-blocking (= signal)
assignments only. The VHDL view seems to be consistent with the Abel view and
with the supplied test vectors, so it has been the basis of the design that has
been discussed so far. However, it is interesting to investigate what the
implications of the Verilog view would be on the MyHDL code. Actually, the role
of blocking and non-blocking assignments in Verilog is poorly understood, and I
believe MyHDL can help to clarify the issues. (The reason is that MyHDL, like
VHDL but unlike Verilog, makes a clear difference between signals and
variables).</p>
<p>Consider how long it takes before a control input change influences the counter
output. In the discussed design, it takes two clock edges: one edge to set the
state registers <code>dir</code> and <code>run</code>, and one edge to see the influence of the state
registers on the count. You can verify this behavior from the test bench
output. (Note that inputs are sampled before the clock edge, and outputs after
the clock edge).</p>
<p>Now suppose we would prefer to influence the count output after a single clock
edge. Can this be done? The answer is positive: however, to support that we
will need to use variables instead of signals for the state registers <code>dir</code> and
<code>run</code>. </p>
<p>The modified MyHDL code looks as follows:</p>
<div class="codehilite"><pre><span class="kn">from</span> <span class="nn">myhdl</span> <span class="kn">import</span> <span class="o">*</span>

<span class="n">ACTIVE</span> <span class="o">=</span> <span class="mi">0</span>
<span class="n">DirType</span> <span class="o">=</span> <span class="n">enum</span><span class="p">(</span><span class="s">&#39;RIGHT&#39;</span><span class="p">,</span> <span class="s">&#39;LEFT&#39;</span><span class="p">)</span>

<span class="k">def</span> <span class="nf">jc2_alt</span><span class="p">(</span><span class="n">goLeft</span><span class="p">,</span> <span class="n">goRight</span><span class="p">,</span> <span class="n">stop</span><span class="p">,</span> <span class="n">clk</span><span class="p">,</span> <span class="n">q</span><span class="p">):</span>

    <span class="sd">&quot;&quot;&quot; A bi-directional 4-bit Johnson counter with stop control.</span>

<span class="sd">    I/O pins:</span>
<span class="sd">    --------</span>

<span class="sd">    clk      : input free-running clock </span>
<span class="sd">    goLeft   : input signal to shift left (active-low switch)</span>
<span class="sd">    goRight  : input signal to shift right (active-low switch)</span>
<span class="sd">    stop     : input signal to stop counting (active-low switch)</span>
<span class="sd">    q        : 4-bit counter output (active-low LEDs; q[0] is right-most)</span>

<span class="sd">    &quot;&quot;&quot;</span>

    <span class="nd">@instance</span>
    <span class="k">def</span> <span class="nf">logic</span><span class="p">():</span>
        <span class="nb">dir</span> <span class="o">=</span> <span class="n">DirType</span><span class="o">.</span><span class="n">LEFT</span>
        <span class="n">run</span> <span class="o">=</span> <span class="bp">False</span>
        <span class="k">while</span> <span class="bp">True</span><span class="p">:</span>
            <span class="k">yield</span> <span class="n">clk</span><span class="o">.</span><span class="n">posedge</span>
            <span class="c"># direction</span>
            <span class="k">if</span> <span class="n">goRight</span> <span class="o">==</span> <span class="n">ACTIVE</span><span class="p">:</span>
                <span class="nb">dir</span> <span class="o">=</span> <span class="n">DirType</span><span class="o">.</span><span class="n">RIGHT</span>
                <span class="n">run</span> <span class="o">=</span> <span class="bp">True</span>
            <span class="k">elif</span> <span class="n">goLeft</span> <span class="o">==</span> <span class="n">ACTIVE</span><span class="p">:</span>
                <span class="nb">dir</span> <span class="o">=</span> <span class="n">DirType</span><span class="o">.</span><span class="n">LEFT</span>
                <span class="n">run</span> <span class="o">=</span> <span class="bp">True</span>
            <span class="c"># stop</span>
            <span class="k">if</span> <span class="n">stop</span> <span class="o">==</span> <span class="n">ACTIVE</span><span class="p">:</span>
                <span class="n">run</span> <span class="o">=</span> <span class="bp">False</span>
            <span class="c"># counter action</span>
            <span class="k">if</span> <span class="n">run</span><span class="p">:</span>
                <span class="k">if</span> <span class="nb">dir</span> <span class="o">==</span> <span class="n">DirType</span><span class="o">.</span><span class="n">LEFT</span><span class="p">:</span>
                    <span class="n">q</span><span class="o">.</span><span class="n">next</span><span class="p">[</span><span class="mi">4</span><span class="p">:</span><span class="mi">1</span><span class="p">]</span> <span class="o">=</span> <span class="n">q</span><span class="p">[</span><span class="mi">3</span><span class="p">:]</span>
                    <span class="n">q</span><span class="o">.</span><span class="n">next</span><span class="p">[</span><span class="mi">0</span><span class="p">]</span> <span class="o">=</span> <span class="ow">not</span> <span class="n">q</span><span class="p">[</span><span class="mi">3</span><span class="p">]</span>
                <span class="k">else</span><span class="p">:</span>
                    <span class="n">q</span><span class="o">.</span><span class="n">next</span><span class="p">[</span><span class="mi">3</span><span class="p">:]</span> <span class="o">=</span> <span class="n">q</span><span class="p">[</span><span class="mi">4</span><span class="p">:</span><span class="mi">1</span><span class="p">]</span>
                    <span class="n">q</span><span class="o">.</span><span class="n">next</span><span class="p">[</span><span class="mi">3</span><span class="p">]</span> <span class="o">=</span> <span class="ow">not</span> <span class="n">q</span><span class="p">[</span><span class="mi">0</span><span class="p">]</span>

    <span class="k">return</span> <span class="n">logic</span>
</pre></div>


<p>The <code>instance</code> decorator is used to create the <code>logic</code> generator from the
corresponding generator function. The main functionality of that function is
wrapped in a <code>while True</code> loop to keep the generator alive "forever". The first
statement in the loop is a <code>yield</code> statement that specifies the sensitivity to
the clock edge. Variables <code>dir</code> and <code>run</code> are local state variables, that keep
their previous value through each iteration of the <code>while</code> loop.</p>
<p>You may wonder why we couldn't use the <code>always</code> decorator with a clock edge
argument as before. The reason is that in that case, the decorated function is
a classic (= non-generator) function that would be called on every clock edge.
However, local variables loose their value whenever a function returns, so they
cannot hold state. Therefore, we need to use a more general approach and code
the desired behavior explicitly in a generator function.</p>
<p>This example is more subtle and complex than it may seem at first sight. As
said before, variables <code>dir</code> and <code>run</code> are state variables and will therefore
require a flip-flop in an implementation. However, they are also used
"combinatorially": when they change, they may influence the counter operation
"in the same clock cycle", that is, before the flip-flop output changes. This
is perfectly fine behavior and no problem for synthesis tools, but it tends to
confuse a lot of designers. This coding style is also a favourite theme of this
author :-) ( --- <em><a href="jan@jandecaluwe.com">Jan Decaluwe</a></em>). </p>
<p>To verify whether we now have the desired behavior, we can run the original
test bench on the alternative design:</p>
<div class="codehilite"><pre>Alternative design
------------------
goLeft goRight stop clk q
-------------------------
1 1 1 C 0000
1 1 1 C 0000
0 1 1 C 0001
1 1 1 C 0011
1 1 1 C 0111
1 1 1 C 1111
1 1 1 C 1110

1 1 1 C 1100
1 1 1 C 1000
1 1 1 C 0000
1 1 1 C 0001
1 1 1 C 0011
1 1 0 C 0011
1 1 1 C 0011
1 1 1 C 0011
1 0 1 C 0001
1 1 1 C 0000
1 1 1 C 1000
1 1 1 C 1100
1 1 1 C 1110
1 1 1 C 1111
1 1 1 C 0111
1 1 1 C 0011
1 1 1 C 0001
1 1 1 C 0000
</pre></div>


<p>If you compare this output with the previous one, you will see that the counter
response to a control input change is now indeed one clock cycle earlier.</p>
<p>Like before, we can convert the MyHDL code automatically to Verilog:</p>
<div class="codehilite"><pre><span class="k">module</span> <span class="n">jc2_alt</span> <span class="p">(</span>
    <span class="n">goLeft</span><span class="p">,</span>
    <span class="n">goRight</span><span class="p">,</span>
    <span class="n">stop</span><span class="p">,</span>
    <span class="n">clk</span><span class="p">,</span>
    <span class="n">q</span>
<span class="p">);</span>

<span class="k">input</span> <span class="n">goLeft</span><span class="p">;</span>
<span class="k">input</span> <span class="n">goRight</span><span class="p">;</span>
<span class="k">input</span> <span class="n">stop</span><span class="p">;</span>
<span class="k">input</span> <span class="n">clk</span><span class="p">;</span>
<span class="k">output</span> <span class="p">[</span><span class="mh">3</span><span class="o">:</span><span class="mh">0</span><span class="p">]</span> <span class="n">q</span><span class="p">;</span>
<span class="kt">reg</span> <span class="p">[</span><span class="mh">3</span><span class="o">:</span><span class="mh">0</span><span class="p">]</span> <span class="n">q</span><span class="p">;</span>



<span class="k">always</span> <span class="p">@(</span><span class="k">posedge</span> <span class="n">clk</span><span class="p">)</span> <span class="k">begin</span><span class="o">:</span> <span class="n">_jc2_alt_logic</span>
    <span class="kt">reg</span> <span class="n">run</span><span class="p">;</span>
    <span class="kt">reg</span> <span class="p">[</span><span class="mh">1</span><span class="o">-</span><span class="mh">1</span><span class="o">:</span><span class="mh">0</span><span class="p">]</span> <span class="n">dir</span><span class="p">;</span>
    <span class="k">if</span> <span class="p">((</span><span class="n">goRight</span> <span class="o">==</span> <span class="mh">0</span><span class="p">))</span> <span class="k">begin</span>
        <span class="n">dir</span> <span class="o">=</span> <span class="mh">1</span><span class="mb">&#39;b0</span><span class="p">;</span>
        <span class="n">run</span> <span class="o">=</span> <span class="mh">1</span><span class="p">;</span>
    <span class="k">end</span>
    <span class="k">else</span> <span class="k">if</span> <span class="p">((</span><span class="n">goLeft</span> <span class="o">==</span> <span class="mh">0</span><span class="p">))</span> <span class="k">begin</span>
        <span class="n">dir</span> <span class="o">=</span> <span class="mh">1</span><span class="mb">&#39;b1</span><span class="p">;</span>
        <span class="n">run</span> <span class="o">=</span> <span class="mh">1</span><span class="p">;</span>
    <span class="k">end</span>
    <span class="k">if</span> <span class="p">((</span><span class="n">stop</span> <span class="o">==</span> <span class="mh">0</span><span class="p">))</span> <span class="k">begin</span>
        <span class="n">run</span> <span class="o">=</span> <span class="mh">0</span><span class="p">;</span>
    <span class="k">end</span>
    <span class="k">if</span> <span class="p">(</span><span class="n">run</span><span class="p">)</span> <span class="k">begin</span>
        <span class="c1">// synthesis parallel_case full_case</span>
        <span class="k">casez</span> <span class="p">(</span><span class="n">dir</span><span class="p">)</span>
            <span class="mh">1</span><span class="mb">&#39;b1</span><span class="o">:</span> <span class="k">begin</span>
                <span class="n">q</span><span class="p">[</span><span class="mh">4</span><span class="o">-</span><span class="mh">1</span><span class="o">:</span><span class="mh">1</span><span class="p">]</span> <span class="o">&lt;=</span> <span class="n">q</span><span class="p">[</span><span class="mh">3</span><span class="o">-</span><span class="mh">1</span><span class="o">:</span><span class="mh">0</span><span class="p">];</span>
                <span class="n">q</span><span class="p">[</span><span class="mh">0</span><span class="p">]</span> <span class="o">&lt;=</span> <span class="p">(</span><span class="o">!</span><span class="n">q</span><span class="p">[</span><span class="mh">3</span><span class="p">]);</span>
            <span class="k">end</span>
            <span class="k">default</span><span class="o">:</span> <span class="k">begin</span>
                <span class="n">q</span><span class="p">[</span><span class="mh">3</span><span class="o">-</span><span class="mh">1</span><span class="o">:</span><span class="mh">0</span><span class="p">]</span> <span class="o">&lt;=</span> <span class="n">q</span><span class="p">[</span><span class="mh">4</span><span class="o">-</span><span class="mh">1</span><span class="o">:</span><span class="mh">1</span><span class="p">];</span>
                <span class="n">q</span><span class="p">[</span><span class="mh">3</span><span class="p">]</span> <span class="o">&lt;=</span> <span class="p">(</span><span class="o">!</span><span class="n">q</span><span class="p">[</span><span class="mh">0</span><span class="p">]);</span>
            <span class="k">end</span>
        <span class="k">endcase</span>
    <span class="k">end</span>
<span class="k">end</span>

<span class="k">endmodule</span>
</pre></div>


<p>Verilog's always block is more general than the MyHDL <code>always</code> decorator,
because you cannot use local state variables with the latter. However, even
though the MyHDL code for the alternative design doesn't use the <code>always</code>
decorator, the convertor is smart enough to see that it can still use it in the
Verilog code in this case.</p>
<p>Note that blocking and non-blocking assignments are mixed in the always block.
This is necessary to match the behavior of the alternative MyHDL design. In the
Verilog world, you may encounter rules that forbid such a coding style. Such
rules are typically created by designers that prefer to focus on "thinking
hardware" instead of thinking in terms of code, even when synthesis tools are
perfectly able to create efficient hardware from that code. The best you can do
with such rules is to ignore them.</p>
            </div>
        </div>

        <div class="col-md-3" role="navigation"> 
 
            <div class="sidebar" data-spy="affix" 
                 data-offset-top="80" 
                 data-offset-bottom="60">
                <div class="well">
                    <a href="#"><strong style="font-size:90%">Johnson Counter</strong></a>
                    <div class="toc">
<ul>
<li><a href="#introduction">Introduction</a></li>
<li><a href="#specification">Specification</a></li>
<li><a href="#myhdl-code">MyHDL code</a></li>
<li><a href="#test-bench">Test bench</a></li>
<li><a href="#automatic-conversion-to-verilog">Automatic conversion to Verilog</a></li>
<li><a href="#alternative-design">Alternative design</a></li>
</ul>
</div>

                </div>
            </div>
        </div>

    </div>

    <div class="footer">
        <div style="margin: 8px">
<a href="https://twitter.com/MyHDL" class="twitter-follow-button" data-show-count="true">Follow @MyHDL</a>
<script>!function(d,s,id){var js,fjs=d.getElementsByTagName(s)[0],p=/^http:/.test(d.location)?'http':'https';if(!d.getElementById(id)){js=d.createElement(s);js.id=id;js.src=p+'://platform.twitter.com/widgets.js';fjs.parentNode.insertBefore(js,fjs);}}(document, 'script', 'twitter-wjs');</script>

<a href="https://twitter.com/share" class="twitter-share-button">Tweet</a>
<script>!function(d,s,id){var js,fjs=d.getElementsByTagName(s)[0],p=/^http:/.test(d.location)?'http':'https';if(!d.getElementById(id)){js=d.createElement(s);js.id=id;js.src=p+'://platform.twitter.com/widgets.js';fjs.parentNode.insertBefore(js,fjs);}}(document, 'script', 'twitter-wjs');</script>

<!-- Place this tag where you want the +1 button to render. -->
<div class="g-plusone" data-size="medium"></div>

<!-- Place this tag after the last +1 button tag. -->
<script type="text/javascript">
window.__gcfg = {
    lang: 'en-US'
};
  (function() {
    var po = document.createElement('script'); po.type = 'text/javascript'; po.async = true;
    po.src = 'https://apis.google.com/js/plusone.js';
    var s = document.getElementsByTagName('script')[0]; s.parentNode.insertBefore(po, s);
  })();
</script>

<script type="text/javascript" src="http://www.reddit.com/static/button/button1.js"></script>        </div>
        <p></p>
        <p>
           <a href="https://bitbucket.org/jandecaluwe/site-myhdl/src">Website source</a>
        <p>
           Content licensed under the
           <a href="http://creativecommons.org/licenses/by-sa/3.0/">CC-BY-SA</a> license.
           See <a href="/terms-of-use.html">Terms of Use</a>
        </p> 
        <p>
           Powered by <a href="http://urubu.jandecaluwe.com">Urubu</a>
        </p> 
    </div>
</div> 


    <!-- jQuery (necessary for Bootstrap's JavaScript plugins) -->
    <script src="https://code.jquery.com/jquery.js"></script>
    <!-- Include all compiled plugins (below), or include individual files as needed -->
    <script src="/js/bootstrap.min.js"></script>

  </body>
=======
<!DOCTYPE html>
<html>
  <head>
    <title>Johnson Counter</title>
    <meta name="viewport" content="width=device-width, initial-scale=1.0">
    <meta charset="utf-8">
    <!-- Bootstrap -->
    <link href="/css/bootstrap-flatly.min.css" rel="stylesheet" media="screen">
    <!-- customizations -->
    <link href="/css/site.css" rel="stylesheet" media="screen">
    <!-- pygments -->
    <link href="/css/syntax.css" rel="stylesheet" media="screen">
    <!-- icons -->
    <link href="//netdna.bootstrapcdn.com/font-awesome/4.0.3/css/font-awesome.css" rel="stylesheet">
    <link rel="shortcut icon" href="/media/myhdl_favicon.ico">
                          
    <!-- HTML5 Shim and Respond.js IE8 support of HTML5 elements and media queries -->
    <!-- WARNING: Respond.js doesn't work if you view the page via file:// -->
    <!--[if lt IE 9]>
      <script src="https://oss.maxcdn.com/libs/html5shiv/3.7.0/html5shiv.js"></script>
      <script src="https://oss.maxcdn.com/libs/respond.js/1.3.0/respond.min.js"></script>
    <![endif]-->
<script>
  (function(i,s,o,g,r,a,m){i['GoogleAnalyticsObject']=r;i[r]=i[r]||function(){
  (i[r].q=i[r].q||[]).push(arguments)},i[r].l=1*new Date();a=s.createElement(o),
  m=s.getElementsByTagName(o)[0];a.async=1;a.src=g;m.parentNode.insertBefore(a,m)
  })(window,document,'script','//www.google-analytics.com/analytics.js','ga');

  ga('create', 'UA-48954307-2', 'myhdl.org');
  ga('send', 'pageview');

</script>
  </head>

  <body>

    <!-- Fixed navbar -->
    <div class="navbar navbar-default navbar-fixed-top">
      <div class="container">
        <div class="navbar-header">
          <button type="button" class="navbar-toggle" data-toggle="collapse" data-target=".navbar-collapse">
            <span class="icon-bar"></span>
            <span class="icon-bar"></span>
            <span class="icon-bar"></span>
          </button>
          <a class="navbar-brand" href="/">MyHDL</a>
        </div>
        <div class="navbar-collapse collapse">

          <ul class="nav navbar-nav navbar-left">
 
            <li class="dropdown">
              <a href="/start/" class="dropdown-toggle" data-toggle="dropdown">Start <b class="caret"></b></a>
              <ul class="dropdown-menu">
                <li><a href="/start/overview.html">Overview</a></li>    
                <li><a href="/start/installation.html">Installation</a></li>    
                <li><a href="/start/why.html">Why MyHDL?</a></li>    
                <li><a href="/start/whatitisnot.html">What MyHDL is not</a></li>    
              </ul>
            </li>
            <li class="dropdown">
              <a href="/documentation/" class="dropdown-toggle" data-toggle="dropdown">Documentation <b class="caret"></b></a>
              <ul class="dropdown-menu">
                <li><a href="http://docs.myhdl.org/en/latest/">Manual</a></li>    
                <li><a href="/documentation/faq.html">FAQ</a></li>    
                <li><a href="/documentation/performance.html">Performance</a></li>    
              </ul>
            </li>
            <li class="active"><a href="/examples/">Examples</a></li>
            <li class="dropdown">
              <a href="/support/" class="dropdown-toggle" data-toggle="dropdown">Support <b class="caret"></b></a>
              <ul class="dropdown-menu">
                <li><a href="/support/community.html">Community</a></li>    
                <li><a href="https://bitbucket.org/jandecaluwe/myhdl/issues?status=new&status=open">Bug Tracker</a></li>    
                <li><a href="/support/commercial.html">Commercial support</a></li>    
                <li><a href="/support/resources.html">Resources</a></li>    
                <li><a href="http://dev.myhdl.org">Development documentation</a></li>    
              </ul>
            </li>
            <li><a href="/users/">Users</a></li>
          </ul>

          <ul class="nav navbar-nav navbar-right">
            <li><a href="/info.html">Info</a></li>
          </ul>

        </div><!--/.nav-collapse -->
      </div>
    </div>


<div class="container">

    <ol class="breadcrumb">
       <li><a href="/">Home</a></li>
       <li><a href="/examples/">Examples</a></li>
       <li class="active">Johnson Counter</li>
    </ol>

    <div class="page-header">
 
<h1>Johnson Counter
</h1>
    </div>

    <div class="row">

        <div class="col-md-3" role="navigation"> 
 
            <div class="sidebar" data-spy="affix" 
                 data-offset-top="80" 
                 data-offset-bottom="60">
                <div class="well">
                    <a href="#"><strong style="font-size:90%">Johnson Counter</strong></a>
                    <div class="toc">
<ul>
<li><a href="#introduction">Introduction</a></li>
<li><a href="#specification">Specification</a></li>
<li><a href="#myhdl-code">MyHDL code</a></li>
<li><a href="#test-bench">Test bench</a></li>
<li><a href="#automatic-conversion-to-verilog">Automatic conversion to Verilog</a></li>
<li><a href="#alternative-design">Alternative design</a></li>
</ul>
</div>

                </div>
            </div>
        </div>

        <div class="content">
            <div class="col-md-9" data-spy="scroll" data-target="#sidenav" role="main">
                <h2 id="introduction">Introduction</h2>
<p>On this page we will present the design of a reversable 4 bit Johnson counter.
A Johnson counter has a special structure that permits glitch-free decoding.</p>
<p>This example is originally from the Xilinx ISE design environment. If you wish,
you can <a href="http://www.xilinx.com/ise/logic_design_prod/webpack.htm"> download the free version</a> of the Xilinx
ISE to review the original design and use it as a reference.</p>
<h2 id="specification">Specification</h2>
<p>A Johnson counter basically consists of a circular shift register with an invertor in the loop.</p>
<p>The specification of the counter operation is as follows:</p>
<p>The counter is triggered on the rising edge of the clock (clk). 
A low pulse on the goLeft input will cause the counter to start 
shifting left from its current state. A low pulse on the goRight
input will cause the counter to start shifting right from its 
current state. A low pulse on the stop input will cause the 
counter to hold its current state until goLeft or goRight is pulsed.
After power-up, the counter is stopped with all outputs low (LEDs lit).</p>
<h2 id="myhdl-code">MyHDL code</h2>
<p>The MyHDL code for this design looks as follows.</p>
<div class="codehilite"><pre><span class="kn">from</span> <span class="nn">myhdl</span> <span class="kn">import</span> <span class="o">*</span>

<span class="n">ACTIVE</span> <span class="o">=</span> <span class="mi">0</span>
<span class="n">DirType</span> <span class="o">=</span> <span class="n">enum</span><span class="p">(</span><span class="s">&#39;RIGHT&#39;</span><span class="p">,</span> <span class="s">&#39;LEFT&#39;</span><span class="p">)</span>

<span class="k">def</span> <span class="nf">jc2</span><span class="p">(</span><span class="n">goLeft</span><span class="p">,</span> <span class="n">goRight</span><span class="p">,</span> <span class="n">stop</span><span class="p">,</span> <span class="n">clk</span><span class="p">,</span> <span class="n">q</span><span class="p">):</span>

    <span class="sd">&quot;&quot;&quot; A bi-directional 4-bit Johnson counter with stop control.</span>

<span class="sd">    I/O pins:</span>
<span class="sd">    --------</span>
<span class="sd">    clk      : input free-running slow clock </span>
<span class="sd">    goLeft   : input signal to shift left (active-low switch)</span>
<span class="sd">    goRight    : input signal to shift right (active-low switch)</span>
<span class="sd">    stop     : input signal to stop counting (active-low switch)</span>
<span class="sd">    q        : 4-bit counter output (active-low LEDs; q[0] is right-most)</span>

<span class="sd">    &quot;&quot;&quot;</span>

    <span class="nb">dir</span> <span class="o">=</span> <span class="n">Signal</span><span class="p">(</span><span class="n">DirType</span><span class="o">.</span><span class="n">LEFT</span><span class="p">)</span>
    <span class="n">run</span> <span class="o">=</span> <span class="n">Signal</span><span class="p">(</span><span class="bp">False</span><span class="p">)</span>

    <span class="nd">@always</span><span class="p">(</span><span class="n">clk</span><span class="o">.</span><span class="n">posedge</span><span class="p">)</span>
    <span class="k">def</span> <span class="nf">logic</span><span class="p">():</span>
        <span class="c"># direction</span>
        <span class="k">if</span> <span class="n">goRight</span> <span class="o">==</span> <span class="n">ACTIVE</span><span class="p">:</span>
            <span class="nb">dir</span><span class="o">.</span><span class="n">next</span> <span class="o">=</span> <span class="n">DirType</span><span class="o">.</span><span class="n">RIGHT</span>
            <span class="n">run</span><span class="o">.</span><span class="n">next</span> <span class="o">=</span> <span class="bp">True</span>
        <span class="k">elif</span> <span class="n">goLeft</span> <span class="o">==</span> <span class="n">ACTIVE</span><span class="p">:</span>
            <span class="nb">dir</span><span class="o">.</span><span class="n">next</span> <span class="o">=</span> <span class="n">DirType</span><span class="o">.</span><span class="n">LEFT</span>
            <span class="n">run</span><span class="o">.</span><span class="n">next</span> <span class="o">=</span> <span class="bp">True</span>
        <span class="c"># stop</span>
        <span class="k">if</span> <span class="n">stop</span> <span class="o">==</span> <span class="n">ACTIVE</span><span class="p">:</span>
            <span class="n">run</span><span class="o">.</span><span class="n">next</span> <span class="o">=</span> <span class="bp">False</span>
        <span class="c"># counter action</span>
        <span class="k">if</span> <span class="n">run</span><span class="p">:</span>
            <span class="k">if</span> <span class="nb">dir</span> <span class="o">==</span> <span class="n">DirType</span><span class="o">.</span><span class="n">LEFT</span><span class="p">:</span>
                <span class="n">q</span><span class="o">.</span><span class="n">next</span><span class="p">[</span><span class="mi">4</span><span class="p">:</span><span class="mi">1</span><span class="p">]</span> <span class="o">=</span> <span class="n">q</span><span class="p">[</span><span class="mi">3</span><span class="p">:]</span>
                <span class="n">q</span><span class="o">.</span><span class="n">next</span><span class="p">[</span><span class="mi">0</span><span class="p">]</span> <span class="o">=</span> <span class="ow">not</span> <span class="n">q</span><span class="p">[</span><span class="mi">3</span><span class="p">]</span>
            <span class="k">else</span><span class="p">:</span>
                <span class="n">q</span><span class="o">.</span><span class="n">next</span><span class="p">[</span><span class="mi">3</span><span class="p">:]</span> <span class="o">=</span> <span class="n">q</span><span class="p">[</span><span class="mi">4</span><span class="p">:</span><span class="mi">1</span><span class="p">]</span>
                <span class="n">q</span><span class="o">.</span><span class="n">next</span><span class="p">[</span><span class="mi">3</span><span class="p">]</span> <span class="o">=</span> <span class="ow">not</span> <span class="n">q</span><span class="p">[</span><span class="mi">0</span><span class="p">]</span>

    <span class="k">return</span> <span class="n">logic</span>
</pre></div>


<p>We use an enumerated type for the direction state <code>dir</code>. We prefer this for
clarity when the encoding is not specified.</p>
<h2 id="test-bench">Test bench</h2>
<p>The following is a test bench for a basic verification of the design.</p>
<div class="codehilite"><pre><span class="kn">from</span> <span class="nn">myhdl</span> <span class="kn">import</span> <span class="o">*</span>

<span class="n">ACTIVE</span><span class="p">,</span> <span class="n">INACTIVE</span> <span class="o">=</span> <span class="nb">bool</span><span class="p">(</span><span class="mi">0</span><span class="p">),</span> <span class="nb">bool</span><span class="p">(</span><span class="mi">1</span><span class="p">)</span>

<span class="kn">from</span> <span class="nn">jc2</span> <span class="kn">import</span> <span class="n">jc2</span>

<span class="k">def</span> <span class="nf">test</span><span class="p">(</span><span class="n">jc2</span><span class="p">):</span>

    <span class="n">goLeft</span><span class="p">,</span> <span class="n">goRight</span><span class="p">,</span> <span class="n">stop</span><span class="p">,</span> <span class="n">clk</span> <span class="o">=</span> <span class="p">[</span><span class="n">Signal</span><span class="p">(</span><span class="n">INACTIVE</span><span class="p">)</span> <span class="k">for</span> <span class="n">i</span> <span class="ow">in</span> <span class="nb">range</span><span class="p">(</span><span class="mi">4</span><span class="p">)]</span>
    <span class="n">q</span> <span class="o">=</span> <span class="n">Signal</span><span class="p">(</span><span class="n">intbv</span><span class="p">(</span><span class="mi">0</span><span class="p">)[</span><span class="mi">4</span><span class="p">:])</span>

    <span class="nd">@always</span><span class="p">(</span><span class="n">delay</span><span class="p">(</span><span class="mi">10</span><span class="p">))</span>
    <span class="k">def</span> <span class="nf">clkgen</span><span class="p">():</span>
        <span class="n">clk</span><span class="o">.</span><span class="n">next</span> <span class="o">=</span> <span class="ow">not</span> <span class="n">clk</span>

    <span class="n">jc2_inst</span> <span class="o">=</span> <span class="n">jc2</span><span class="p">(</span><span class="n">goLeft</span><span class="p">,</span> <span class="n">goRight</span><span class="p">,</span> <span class="n">stop</span><span class="p">,</span> <span class="n">clk</span><span class="p">,</span> <span class="n">q</span><span class="p">)</span>

    <span class="nd">@instance</span>
    <span class="k">def</span> <span class="nf">stimulus</span><span class="p">():</span>
        <span class="k">for</span> <span class="n">i</span> <span class="ow">in</span> <span class="nb">range</span><span class="p">(</span><span class="mi">3</span><span class="p">):</span>
            <span class="k">yield</span> <span class="n">clk</span><span class="o">.</span><span class="n">negedge</span>
        <span class="k">for</span> <span class="n">sig</span><span class="p">,</span> <span class="n">nrcycles</span> <span class="ow">in</span> <span class="p">((</span><span class="n">goLeft</span><span class="p">,</span> <span class="mi">10</span><span class="p">),</span> <span class="p">(</span><span class="n">stop</span><span class="p">,</span> <span class="mi">3</span><span class="p">),</span> <span class="p">(</span><span class="n">goRight</span><span class="p">,</span> <span class="mi">10</span><span class="p">)):</span>
            <span class="n">sig</span><span class="o">.</span><span class="n">next</span> <span class="o">=</span> <span class="n">ACTIVE</span>
            <span class="k">yield</span> <span class="n">clk</span><span class="o">.</span><span class="n">negedge</span>
            <span class="n">sig</span><span class="o">.</span><span class="n">next</span> <span class="o">=</span> <span class="n">INACTIVE</span>
            <span class="k">for</span> <span class="n">i</span> <span class="ow">in</span> <span class="nb">range</span><span class="p">(</span><span class="n">nrcycles</span><span class="o">-</span><span class="mi">1</span><span class="p">):</span>
                <span class="k">yield</span> <span class="n">clk</span><span class="o">.</span><span class="n">negedge</span>
        <span class="k">raise</span> <span class="n">StopSimulation</span>

    <span class="nd">@instance</span>
    <span class="k">def</span> <span class="nf">monitor</span><span class="p">():</span>
        <span class="k">print</span> <span class="s">&quot;goLeft goRight stop clk q&quot;</span>
        <span class="k">print</span> <span class="s">&quot;-------------------------&quot;</span>
        <span class="k">while</span> <span class="bp">True</span><span class="p">:</span>
            <span class="k">yield</span> <span class="n">clk</span><span class="o">.</span><span class="n">negedge</span>
            <span class="k">yield</span> <span class="n">delay</span><span class="p">(</span><span class="mi">1</span><span class="p">)</span>
            <span class="k">print</span> <span class="s">&quot;</span><span class="si">%d</span><span class="s"> </span><span class="si">%d</span><span class="s"> </span><span class="si">%d</span><span class="s">&quot;</span> <span class="o">%</span> <span class="p">(</span><span class="n">goLeft</span><span class="p">,</span> <span class="n">goRight</span><span class="p">,</span> <span class="n">stop</span><span class="p">)</span> <span class="p">,</span>
            <span class="k">yield</span> <span class="n">clk</span><span class="o">.</span><span class="n">posedge</span>
            <span class="k">print</span> <span class="s">&quot;C&quot;</span><span class="p">,</span>
            <span class="k">yield</span> <span class="n">delay</span><span class="p">(</span><span class="mi">1</span><span class="p">)</span>
            <span class="k">print</span> <span class="nb">bin</span><span class="p">(</span><span class="n">q</span><span class="p">,</span> <span class="mi">4</span><span class="p">)</span>

    <span class="k">return</span> <span class="n">clkgen</span><span class="p">,</span> <span class="n">jc2_inst</span><span class="p">,</span> <span class="n">stimulus</span><span class="p">,</span> <span class="n">monitor</span>

<span class="n">sim</span> <span class="o">=</span> <span class="n">Simulation</span><span class="p">(</span><span class="n">test</span><span class="p">(</span><span class="n">jc2</span><span class="p">))</span>
<span class="n">sim</span><span class="o">.</span><span class="n">run</span><span class="p">()</span>
</pre></div>


<p>We use a number of decorated functions to create a clock generator, a stimulus
generator, and a response monitor, together with an instance of the design
under test. Such a setup is quite typical.</p>
<p>When we simulate this test bench, the output is as follows:</p>
<div class="codehilite"><pre>$ python test_jc2.py
goLeft goRight stop clk q
-------------------------
1 1 1 C 0000
1 1 1 C 0000
0 1 1 C 0000
1 1 1 C 0001
1 1 1 C 0011
1 1 1 C 0111
1 1 1 C 1111
1 1 1 C 1110
1 1 1 C 1100
1 1 1 C 1000
1 1 1 C 0000
1 1 1 C 0001
1 1 0 C 0011
1 1 1 C 0011
1 1 1 C 0011
1 0 1 C 0011
1 1 1 C 0001
1 1 1 C 0000
1 1 1 C 1000
1 1 1 C 1100
1 1 1 C 1110
1 1 1 C 1111
1 1 1 C 0111
1 1 1 C 0011
1 1 1 C 0001
</pre></div>


<p>You can see the basic operation of the Johnson counter in action.</p>
<p>The presented test bench is rather basic. It is fine to get a quick idea about
the design behavior, but it is inadequate as a verification tool. First, some
corner case are not verified, such as the simultaneous occurence of some of the
input signals. Also, it relies on visual inspection which is prone to human
error  and not suited for regression testing.</p>
<p>A better approach would be to write a self-checking test bench that checks
Johnson counter properties automatically, plus a number of directed and random
tests to cover corner cases. In addition, such a test bench should be written
using a unit test framework such as Python's <code>unittest</code> package, to facilitate
test writing and to make it part of a regression test suite. Consult the MyHDL
manual for more info on such techniques.</p>
<h2 id="automatic-conversion-to-verilog">Automatic conversion to Verilog</h2>
<p>A working MyHDL design intended for implementation can be converted to Verilog
automatically, using the <code>toVerilog</code> function. Remember: there is no point in
converting when the design doesn't work. The simulation will catch much more
errors than the converter. In MyHDL, like in Python, the run-time rules.</p>
<p>Conversion to Verilog can be done with code like the following:</p>
<div class="codehilite"><pre><span class="k">def</span> <span class="nf">convert</span><span class="p">(</span><span class="n">jc2</span><span class="p">):</span>
    <span class="n">left</span><span class="p">,</span> <span class="n">right</span><span class="p">,</span> <span class="n">stop</span><span class="p">,</span> <span class="n">clk</span> <span class="o">=</span> <span class="p">[</span><span class="n">Signal</span><span class="p">(</span><span class="n">INACTIVE</span><span class="p">)</span> <span class="k">for</span> <span class="n">i</span> <span class="ow">in</span> <span class="nb">range</span><span class="p">(</span><span class="mi">4</span><span class="p">)]</span>
    <span class="n">q</span> <span class="o">=</span> <span class="n">Signal</span><span class="p">(</span><span class="n">intbv</span><span class="p">(</span><span class="mi">0</span><span class="p">)[</span><span class="mi">4</span><span class="p">:])</span>
    <span class="n">toVerilog</span><span class="p">(</span><span class="n">jc2</span><span class="p">,</span> <span class="n">left</span><span class="p">,</span> <span class="n">right</span><span class="p">,</span> <span class="n">stop</span><span class="p">,</span> <span class="n">clk</span><span class="p">,</span> <span class="n">q</span><span class="p">)</span>

<span class="n">convert</span><span class="p">(</span><span class="n">jc2</span><span class="p">)</span>
</pre></div>


<p>As you see, conversion works on an instantiated, elaborated design.</p>
<p>The resulting Verilog code is as follows:</p>
<div class="codehilite"><pre><span class="k">module</span> <span class="n">jc2</span> <span class="p">(</span>
    <span class="n">goLeft</span><span class="p">,</span>
    <span class="n">goRight</span><span class="p">,</span>
    <span class="n">stop</span><span class="p">,</span>
    <span class="n">clk</span><span class="p">,</span>
    <span class="n">q</span>
<span class="p">);</span>

<span class="k">input</span> <span class="n">goLeft</span><span class="p">;</span>
<span class="k">input</span> <span class="n">goRight</span><span class="p">;</span>
<span class="k">input</span> <span class="n">stop</span><span class="p">;</span>
<span class="k">input</span> <span class="n">clk</span><span class="p">;</span>
<span class="k">output</span> <span class="p">[</span><span class="mh">3</span><span class="o">:</span><span class="mh">0</span><span class="p">]</span> <span class="n">q</span><span class="p">;</span>
<span class="kt">reg</span> <span class="p">[</span><span class="mh">3</span><span class="o">:</span><span class="mh">0</span><span class="p">]</span> <span class="n">q</span><span class="p">;</span>

<span class="kt">reg</span> <span class="n">run</span><span class="p">;</span>
<span class="kt">reg</span> <span class="p">[</span><span class="mh">0</span><span class="o">:</span><span class="mh">0</span><span class="p">]</span> <span class="n">dir</span><span class="p">;</span>


<span class="k">always</span> <span class="p">@(</span><span class="k">posedge</span> <span class="n">clk</span><span class="p">)</span> <span class="k">begin</span><span class="o">:</span> <span class="n">_jc2_logic</span>
    <span class="k">if</span> <span class="p">((</span><span class="n">goRight</span> <span class="o">==</span> <span class="mh">0</span><span class="p">))</span> <span class="k">begin</span>
        <span class="n">dir</span> <span class="o">&lt;=</span> <span class="mh">1</span><span class="mb">&#39;b0</span><span class="p">;</span>
        <span class="n">run</span> <span class="o">&lt;=</span> <span class="mh">1</span><span class="p">;</span>
    <span class="k">end</span>
    <span class="k">else</span> <span class="k">if</span> <span class="p">((</span><span class="n">goLeft</span> <span class="o">==</span> <span class="mh">0</span><span class="p">))</span> <span class="k">begin</span>
        <span class="n">dir</span> <span class="o">&lt;=</span> <span class="mh">1</span><span class="mb">&#39;b1</span><span class="p">;</span>
        <span class="n">run</span> <span class="o">&lt;=</span> <span class="mh">1</span><span class="p">;</span>
    <span class="k">end</span>
    <span class="k">if</span> <span class="p">((</span><span class="n">stop</span> <span class="o">==</span> <span class="mh">0</span><span class="p">))</span> <span class="k">begin</span>
        <span class="n">run</span> <span class="o">&lt;=</span> <span class="mh">0</span><span class="p">;</span>
    <span class="k">end</span>
    <span class="k">if</span> <span class="p">(</span><span class="n">run</span><span class="p">)</span> <span class="k">begin</span>
        <span class="c1">// synthesis parallel_case full_case</span>
        <span class="k">casez</span> <span class="p">(</span><span class="n">dir</span><span class="p">)</span>
            <span class="mh">1</span><span class="mb">&#39;b1</span><span class="o">:</span> <span class="k">begin</span>
                <span class="n">q</span><span class="p">[</span><span class="mh">4</span><span class="o">-</span><span class="mh">1</span><span class="o">:</span><span class="mh">1</span><span class="p">]</span> <span class="o">&lt;=</span> <span class="n">q</span><span class="p">[</span><span class="mh">3</span><span class="o">-</span><span class="mh">1</span><span class="o">:</span><span class="mh">0</span><span class="p">];</span>
                <span class="n">q</span><span class="p">[</span><span class="mh">0</span><span class="p">]</span> <span class="o">&lt;=</span> <span class="p">(</span><span class="o">!</span><span class="n">q</span><span class="p">[</span><span class="mh">3</span><span class="p">]);</span>
            <span class="k">end</span>
            <span class="k">default</span><span class="o">:</span> <span class="k">begin</span>
                <span class="n">q</span><span class="p">[</span><span class="mh">3</span><span class="o">-</span><span class="mh">1</span><span class="o">:</span><span class="mh">0</span><span class="p">]</span> <span class="o">&lt;=</span> <span class="n">q</span><span class="p">[</span><span class="mh">4</span><span class="o">-</span><span class="mh">1</span><span class="o">:</span><span class="mh">1</span><span class="p">];</span>
                <span class="n">q</span><span class="p">[</span><span class="mh">3</span><span class="p">]</span> <span class="o">&lt;=</span> <span class="p">(</span><span class="o">!</span><span class="n">q</span><span class="p">[</span><span class="mh">0</span><span class="p">]);</span>
            <span class="k">end</span>
        <span class="k">endcase</span>
    <span class="k">end</span>
<span class="k">end</span>

<span class="k">endmodule</span>
</pre></div>


<p>The tests to the <code>dir</code> variable in the MyHDL code are mapped to a Verilog
<code>case</code> statement. This is because the Verilog convertor handles comparisons to
enumerated type items in a special way. The goal is to describe finite state
machines efficiently. For example, it is possible to specify a different
encoding using the <code>encoding</code> attribute of the enumerated type. The choices are
<code>binary</code> (the default), <code>one_hot</code>, and <code>one_cold</code>. Of course, with only 2
states like in this case, this functionality is not relevant. But in general,
it is an additional advantage of the use of enumerated types.</p>
<h2 id="alternative-design">Alternative design</h2>
<p>This is not yet the end of the story.</p>
<p>The original design in the Xilinx ISE distribution contains 3 views: Abel,
Verilog, and VHDL. Interestingly, the Verilog and VHDL views are inconsistent:
they have a different behavior. In Verilog terminology, the Verilog view uses
blocking assignments only, while the VHDL view uses non-blocking (= signal)
assignments only. The VHDL view seems to be consistent with the Abel view and
with the supplied test vectors, so it has been the basis of the design that has
been discussed so far. However, it is interesting to investigate what the
implications of the Verilog view would be on the MyHDL code. Actually, the role
of blocking and non-blocking assignments in Verilog is poorly understood, and I
believe MyHDL can help to clarify the issues. (The reason is that MyHDL, like
VHDL but unlike Verilog, makes a clear difference between signals and
variables).</p>
<p>Consider how long it takes before a control input change influences the counter
output. In the discussed design, it takes two clock edges: one edge to set the
state registers <code>dir</code> and <code>run</code>, and one edge to see the influence of the state
registers on the count. You can verify this behavior from the test bench
output. (Note that inputs are sampled before the clock edge, and outputs after
the clock edge).</p>
<p>Now suppose we would prefer to influence the count output after a single clock
edge. Can this be done? The answer is positive: however, to support that we
will need to use variables instead of signals for the state registers <code>dir</code> and
<code>run</code>. </p>
<p>The modified MyHDL code looks as follows:</p>
<div class="codehilite"><pre><span class="kn">from</span> <span class="nn">myhdl</span> <span class="kn">import</span> <span class="o">*</span>

<span class="n">ACTIVE</span> <span class="o">=</span> <span class="mi">0</span>
<span class="n">DirType</span> <span class="o">=</span> <span class="n">enum</span><span class="p">(</span><span class="s">&#39;RIGHT&#39;</span><span class="p">,</span> <span class="s">&#39;LEFT&#39;</span><span class="p">)</span>

<span class="k">def</span> <span class="nf">jc2_alt</span><span class="p">(</span><span class="n">goLeft</span><span class="p">,</span> <span class="n">goRight</span><span class="p">,</span> <span class="n">stop</span><span class="p">,</span> <span class="n">clk</span><span class="p">,</span> <span class="n">q</span><span class="p">):</span>

    <span class="sd">&quot;&quot;&quot; A bi-directional 4-bit Johnson counter with stop control.</span>

<span class="sd">    I/O pins:</span>
<span class="sd">    --------</span>

<span class="sd">    clk      : input free-running clock </span>
<span class="sd">    goLeft   : input signal to shift left (active-low switch)</span>
<span class="sd">    goRight  : input signal to shift right (active-low switch)</span>
<span class="sd">    stop     : input signal to stop counting (active-low switch)</span>
<span class="sd">    q        : 4-bit counter output (active-low LEDs; q[0] is right-most)</span>

<span class="sd">    &quot;&quot;&quot;</span>

    <span class="nd">@instance</span>
    <span class="k">def</span> <span class="nf">logic</span><span class="p">():</span>
        <span class="nb">dir</span> <span class="o">=</span> <span class="n">DirType</span><span class="o">.</span><span class="n">LEFT</span>
        <span class="n">run</span> <span class="o">=</span> <span class="bp">False</span>
        <span class="k">while</span> <span class="bp">True</span><span class="p">:</span>
            <span class="k">yield</span> <span class="n">clk</span><span class="o">.</span><span class="n">posedge</span>
            <span class="c"># direction</span>
            <span class="k">if</span> <span class="n">goRight</span> <span class="o">==</span> <span class="n">ACTIVE</span><span class="p">:</span>
                <span class="nb">dir</span> <span class="o">=</span> <span class="n">DirType</span><span class="o">.</span><span class="n">RIGHT</span>
                <span class="n">run</span> <span class="o">=</span> <span class="bp">True</span>
            <span class="k">elif</span> <span class="n">goLeft</span> <span class="o">==</span> <span class="n">ACTIVE</span><span class="p">:</span>
                <span class="nb">dir</span> <span class="o">=</span> <span class="n">DirType</span><span class="o">.</span><span class="n">LEFT</span>
                <span class="n">run</span> <span class="o">=</span> <span class="bp">True</span>
            <span class="c"># stop</span>
            <span class="k">if</span> <span class="n">stop</span> <span class="o">==</span> <span class="n">ACTIVE</span><span class="p">:</span>
                <span class="n">run</span> <span class="o">=</span> <span class="bp">False</span>
            <span class="c"># counter action</span>
            <span class="k">if</span> <span class="n">run</span><span class="p">:</span>
                <span class="k">if</span> <span class="nb">dir</span> <span class="o">==</span> <span class="n">DirType</span><span class="o">.</span><span class="n">LEFT</span><span class="p">:</span>
                    <span class="n">q</span><span class="o">.</span><span class="n">next</span><span class="p">[</span><span class="mi">4</span><span class="p">:</span><span class="mi">1</span><span class="p">]</span> <span class="o">=</span> <span class="n">q</span><span class="p">[</span><span class="mi">3</span><span class="p">:]</span>
                    <span class="n">q</span><span class="o">.</span><span class="n">next</span><span class="p">[</span><span class="mi">0</span><span class="p">]</span> <span class="o">=</span> <span class="ow">not</span> <span class="n">q</span><span class="p">[</span><span class="mi">3</span><span class="p">]</span>
                <span class="k">else</span><span class="p">:</span>
                    <span class="n">q</span><span class="o">.</span><span class="n">next</span><span class="p">[</span><span class="mi">3</span><span class="p">:]</span> <span class="o">=</span> <span class="n">q</span><span class="p">[</span><span class="mi">4</span><span class="p">:</span><span class="mi">1</span><span class="p">]</span>
                    <span class="n">q</span><span class="o">.</span><span class="n">next</span><span class="p">[</span><span class="mi">3</span><span class="p">]</span> <span class="o">=</span> <span class="ow">not</span> <span class="n">q</span><span class="p">[</span><span class="mi">0</span><span class="p">]</span>

    <span class="k">return</span> <span class="n">logic</span>
</pre></div>


<p>The <code>instance</code> decorator is used to create the <code>logic</code> generator from the
corresponding generator function. The main functionality of that function is
wrapped in a <code>while True</code> loop to keep the generator alive "forever". The first
statement in the loop is a <code>yield</code> statement that specifies the sensitivity to
the clock edge. Variables <code>dir</code> and <code>run</code> are local state variables, that keep
their previous value through each iteration of the <code>while</code> loop.</p>
<p>You may wonder why we couldn't use the <code>always</code> decorator with a clock edge
argument as before. The reason is that in that case, the decorated function is
a classic (= non-generator) function that would be called on every clock edge.
However, local variables loose their value whenever a function returns, so they
cannot hold state. Therefore, we need to use a more general approach and code
the desired behavior explicitly in a generator function.</p>
<p>This example is more subtle and complex than it may seem at first sight. As
said before, variables <code>dir</code> and <code>run</code> are state variables and will therefore
require a flip-flop in an implementation. However, they are also used
"combinatorially": when they change, they may influence the counter operation
"in the same clock cycle", that is, before the flip-flop output changes. This
is perfectly fine behavior and no problem for synthesis tools, but it tends to
confuse a lot of designers. This coding style is also a favourite theme of this
author :-) ( --- <em><a href="jan@jandecaluwe.com">Jan Decaluwe</a></em>). </p>
<p>To verify whether we now have the desired behavior, we can run the original
test bench on the alternative design:</p>
<div class="codehilite"><pre>Alternative design
------------------
goLeft goRight stop clk q
-------------------------
1 1 1 C 0000
1 1 1 C 0000
0 1 1 C 0001
1 1 1 C 0011
1 1 1 C 0111
1 1 1 C 1111
1 1 1 C 1110

1 1 1 C 1100
1 1 1 C 1000
1 1 1 C 0000
1 1 1 C 0001
1 1 1 C 0011
1 1 0 C 0011
1 1 1 C 0011
1 1 1 C 0011
1 0 1 C 0001
1 1 1 C 0000
1 1 1 C 1000
1 1 1 C 1100
1 1 1 C 1110
1 1 1 C 1111
1 1 1 C 0111
1 1 1 C 0011
1 1 1 C 0001
1 1 1 C 0000
</pre></div>


<p>If you compare this output with the previous one, you will see that the counter
response to a control input change is now indeed one clock cycle earlier.</p>
<p>Like before, we can convert the MyHDL code automatically to Verilog:</p>
<div class="codehilite"><pre><span class="k">module</span> <span class="n">jc2_alt</span> <span class="p">(</span>
    <span class="n">goLeft</span><span class="p">,</span>
    <span class="n">goRight</span><span class="p">,</span>
    <span class="n">stop</span><span class="p">,</span>
    <span class="n">clk</span><span class="p">,</span>
    <span class="n">q</span>
<span class="p">);</span>

<span class="k">input</span> <span class="n">goLeft</span><span class="p">;</span>
<span class="k">input</span> <span class="n">goRight</span><span class="p">;</span>
<span class="k">input</span> <span class="n">stop</span><span class="p">;</span>
<span class="k">input</span> <span class="n">clk</span><span class="p">;</span>
<span class="k">output</span> <span class="p">[</span><span class="mh">3</span><span class="o">:</span><span class="mh">0</span><span class="p">]</span> <span class="n">q</span><span class="p">;</span>
<span class="kt">reg</span> <span class="p">[</span><span class="mh">3</span><span class="o">:</span><span class="mh">0</span><span class="p">]</span> <span class="n">q</span><span class="p">;</span>



<span class="k">always</span> <span class="p">@(</span><span class="k">posedge</span> <span class="n">clk</span><span class="p">)</span> <span class="k">begin</span><span class="o">:</span> <span class="n">_jc2_alt_logic</span>
    <span class="kt">reg</span> <span class="n">run</span><span class="p">;</span>
    <span class="kt">reg</span> <span class="p">[</span><span class="mh">1</span><span class="o">-</span><span class="mh">1</span><span class="o">:</span><span class="mh">0</span><span class="p">]</span> <span class="n">dir</span><span class="p">;</span>
    <span class="k">if</span> <span class="p">((</span><span class="n">goRight</span> <span class="o">==</span> <span class="mh">0</span><span class="p">))</span> <span class="k">begin</span>
        <span class="n">dir</span> <span class="o">=</span> <span class="mh">1</span><span class="mb">&#39;b0</span><span class="p">;</span>
        <span class="n">run</span> <span class="o">=</span> <span class="mh">1</span><span class="p">;</span>
    <span class="k">end</span>
    <span class="k">else</span> <span class="k">if</span> <span class="p">((</span><span class="n">goLeft</span> <span class="o">==</span> <span class="mh">0</span><span class="p">))</span> <span class="k">begin</span>
        <span class="n">dir</span> <span class="o">=</span> <span class="mh">1</span><span class="mb">&#39;b1</span><span class="p">;</span>
        <span class="n">run</span> <span class="o">=</span> <span class="mh">1</span><span class="p">;</span>
    <span class="k">end</span>
    <span class="k">if</span> <span class="p">((</span><span class="n">stop</span> <span class="o">==</span> <span class="mh">0</span><span class="p">))</span> <span class="k">begin</span>
        <span class="n">run</span> <span class="o">=</span> <span class="mh">0</span><span class="p">;</span>
    <span class="k">end</span>
    <span class="k">if</span> <span class="p">(</span><span class="n">run</span><span class="p">)</span> <span class="k">begin</span>
        <span class="c1">// synthesis parallel_case full_case</span>
        <span class="k">casez</span> <span class="p">(</span><span class="n">dir</span><span class="p">)</span>
            <span class="mh">1</span><span class="mb">&#39;b1</span><span class="o">:</span> <span class="k">begin</span>
                <span class="n">q</span><span class="p">[</span><span class="mh">4</span><span class="o">-</span><span class="mh">1</span><span class="o">:</span><span class="mh">1</span><span class="p">]</span> <span class="o">&lt;=</span> <span class="n">q</span><span class="p">[</span><span class="mh">3</span><span class="o">-</span><span class="mh">1</span><span class="o">:</span><span class="mh">0</span><span class="p">];</span>
                <span class="n">q</span><span class="p">[</span><span class="mh">0</span><span class="p">]</span> <span class="o">&lt;=</span> <span class="p">(</span><span class="o">!</span><span class="n">q</span><span class="p">[</span><span class="mh">3</span><span class="p">]);</span>
            <span class="k">end</span>
            <span class="k">default</span><span class="o">:</span> <span class="k">begin</span>
                <span class="n">q</span><span class="p">[</span><span class="mh">3</span><span class="o">-</span><span class="mh">1</span><span class="o">:</span><span class="mh">0</span><span class="p">]</span> <span class="o">&lt;=</span> <span class="n">q</span><span class="p">[</span><span class="mh">4</span><span class="o">-</span><span class="mh">1</span><span class="o">:</span><span class="mh">1</span><span class="p">];</span>
                <span class="n">q</span><span class="p">[</span><span class="mh">3</span><span class="p">]</span> <span class="o">&lt;=</span> <span class="p">(</span><span class="o">!</span><span class="n">q</span><span class="p">[</span><span class="mh">0</span><span class="p">]);</span>
            <span class="k">end</span>
        <span class="k">endcase</span>
    <span class="k">end</span>
<span class="k">end</span>

<span class="k">endmodule</span>
</pre></div>


<p>Verilog's always block is more general than the MyHDL <code>always</code> decorator,
because you cannot use local state variables with the latter. However, even
though the MyHDL code for the alternative design doesn't use the <code>always</code>
decorator, the convertor is smart enough to see that it can still use it in the
Verilog code in this case.</p>
<p>Note that blocking and non-blocking assignments are mixed in the always block.
This is necessary to match the behavior of the alternative MyHDL design. In the
Verilog world, you may encounter rules that forbid such a coding style. Such
rules are typically created by designers that prefer to focus on "thinking
hardware" instead of thinking in terms of code, even when synthesis tools are
perfectly able to create efficient hardware from that code. The best you can do
with such rules is to ignore them.</p>
            </div>
        </div>
    </div>

    <div class="footer">
        <div style="margin: 8px">
<a href="https://twitter.com/MyHDL" class="twitter-follow-button" data-show-count="true">Follow @MyHDL</a>
<script>!function(d,s,id){var js,fjs=d.getElementsByTagName(s)[0],p=/^http:/.test(d.location)?'http':'https';if(!d.getElementById(id)){js=d.createElement(s);js.id=id;js.src=p+'://platform.twitter.com/widgets.js';fjs.parentNode.insertBefore(js,fjs);}}(document, 'script', 'twitter-wjs');</script>

<a href="https://twitter.com/share" class="twitter-share-button">Tweet</a>
<script>!function(d,s,id){var js,fjs=d.getElementsByTagName(s)[0],p=/^http:/.test(d.location)?'http':'https';if(!d.getElementById(id)){js=d.createElement(s);js.id=id;js.src=p+'://platform.twitter.com/widgets.js';fjs.parentNode.insertBefore(js,fjs);}}(document, 'script', 'twitter-wjs');</script>

<!-- Place this tag where you want the +1 button to render. -->
<div class="g-plusone" data-size="medium"></div>

<!-- Place this tag after the last +1 button tag. -->
<script type="text/javascript">
window.__gcfg = {
    lang: 'en-US'
};
  (function() {
    var po = document.createElement('script'); po.type = 'text/javascript'; po.async = true;
    po.src = 'https://apis.google.com/js/plusone.js';
    var s = document.getElementsByTagName('script')[0]; s.parentNode.insertBefore(po, s);
  })();
</script>

<script type="text/javascript" src="http://www.reddit.com/static/button/button1.js"></script>        </div>
        <p></p>
        <p>
           <a href="https://bitbucket.org/jandecaluwe/site-myhdl/src">Website source</a>
        <p>
           Content licensed under the
           <a href="http://creativecommons.org/licenses/by-sa/3.0/">CC-BY-SA</a> license.
           See <a href="/terms-of-use.html">Terms of Use</a>
        </p> 
        <p>
           Powered by <a href="http://urubu.jandecaluwe.com">Urubu</a>
        </p> 
    </div>
</div> 


    <!-- jQuery (necessary for Bootstrap's JavaScript plugins) -->
    <script src="https://code.jquery.com/jquery.js"></script>
    <!-- Include all compiled plugins (below), or include individual files as needed -->
    <script src="/js/bootstrap.min.js"></script>

  </body>
>>>>>>> 65454be0
</html><|MERGE_RESOLUTION|>--- conflicted
+++ resolved
@@ -1,4 +1,3 @@
-<<<<<<< HEAD
 <!DOCTYPE html>
 <html>
   <head>
@@ -13,7 +12,8 @@
     <link href="/css/syntax.css" rel="stylesheet" media="screen">
     <!-- icons -->
     <link href="//netdna.bootstrapcdn.com/font-awesome/4.0.3/css/font-awesome.css" rel="stylesheet">
-
+    <link rel="shortcut icon" href="/media/myhdl_favicon.ico">
+                          
     <!-- HTML5 Shim and Respond.js IE8 support of HTML5 elements and media queries -->
     <!-- WARNING: Respond.js doesn't work if you view the page via file:// -->
     <!--[if lt IE 9]>
@@ -613,620 +613,4 @@
     <script src="/js/bootstrap.min.js"></script>
 
   </body>
-=======
-<!DOCTYPE html>
-<html>
-  <head>
-    <title>Johnson Counter</title>
-    <meta name="viewport" content="width=device-width, initial-scale=1.0">
-    <meta charset="utf-8">
-    <!-- Bootstrap -->
-    <link href="/css/bootstrap-flatly.min.css" rel="stylesheet" media="screen">
-    <!-- customizations -->
-    <link href="/css/site.css" rel="stylesheet" media="screen">
-    <!-- pygments -->
-    <link href="/css/syntax.css" rel="stylesheet" media="screen">
-    <!-- icons -->
-    <link href="//netdna.bootstrapcdn.com/font-awesome/4.0.3/css/font-awesome.css" rel="stylesheet">
-    <link rel="shortcut icon" href="/media/myhdl_favicon.ico">
-                          
-    <!-- HTML5 Shim and Respond.js IE8 support of HTML5 elements and media queries -->
-    <!-- WARNING: Respond.js doesn't work if you view the page via file:// -->
-    <!--[if lt IE 9]>
-      <script src="https://oss.maxcdn.com/libs/html5shiv/3.7.0/html5shiv.js"></script>
-      <script src="https://oss.maxcdn.com/libs/respond.js/1.3.0/respond.min.js"></script>
-    <![endif]-->
-<script>
-  (function(i,s,o,g,r,a,m){i['GoogleAnalyticsObject']=r;i[r]=i[r]||function(){
-  (i[r].q=i[r].q||[]).push(arguments)},i[r].l=1*new Date();a=s.createElement(o),
-  m=s.getElementsByTagName(o)[0];a.async=1;a.src=g;m.parentNode.insertBefore(a,m)
-  })(window,document,'script','//www.google-analytics.com/analytics.js','ga');
-
-  ga('create', 'UA-48954307-2', 'myhdl.org');
-  ga('send', 'pageview');
-
-</script>
-  </head>
-
-  <body>
-
-    <!-- Fixed navbar -->
-    <div class="navbar navbar-default navbar-fixed-top">
-      <div class="container">
-        <div class="navbar-header">
-          <button type="button" class="navbar-toggle" data-toggle="collapse" data-target=".navbar-collapse">
-            <span class="icon-bar"></span>
-            <span class="icon-bar"></span>
-            <span class="icon-bar"></span>
-          </button>
-          <a class="navbar-brand" href="/">MyHDL</a>
-        </div>
-        <div class="navbar-collapse collapse">
-
-          <ul class="nav navbar-nav navbar-left">
- 
-            <li class="dropdown">
-              <a href="/start/" class="dropdown-toggle" data-toggle="dropdown">Start <b class="caret"></b></a>
-              <ul class="dropdown-menu">
-                <li><a href="/start/overview.html">Overview</a></li>    
-                <li><a href="/start/installation.html">Installation</a></li>    
-                <li><a href="/start/why.html">Why MyHDL?</a></li>    
-                <li><a href="/start/whatitisnot.html">What MyHDL is not</a></li>    
-              </ul>
-            </li>
-            <li class="dropdown">
-              <a href="/documentation/" class="dropdown-toggle" data-toggle="dropdown">Documentation <b class="caret"></b></a>
-              <ul class="dropdown-menu">
-                <li><a href="http://docs.myhdl.org/en/latest/">Manual</a></li>    
-                <li><a href="/documentation/faq.html">FAQ</a></li>    
-                <li><a href="/documentation/performance.html">Performance</a></li>    
-              </ul>
-            </li>
-            <li class="active"><a href="/examples/">Examples</a></li>
-            <li class="dropdown">
-              <a href="/support/" class="dropdown-toggle" data-toggle="dropdown">Support <b class="caret"></b></a>
-              <ul class="dropdown-menu">
-                <li><a href="/support/community.html">Community</a></li>    
-                <li><a href="https://bitbucket.org/jandecaluwe/myhdl/issues?status=new&status=open">Bug Tracker</a></li>    
-                <li><a href="/support/commercial.html">Commercial support</a></li>    
-                <li><a href="/support/resources.html">Resources</a></li>    
-                <li><a href="http://dev.myhdl.org">Development documentation</a></li>    
-              </ul>
-            </li>
-            <li><a href="/users/">Users</a></li>
-          </ul>
-
-          <ul class="nav navbar-nav navbar-right">
-            <li><a href="/info.html">Info</a></li>
-          </ul>
-
-        </div><!--/.nav-collapse -->
-      </div>
-    </div>
-
-
-<div class="container">
-
-    <ol class="breadcrumb">
-       <li><a href="/">Home</a></li>
-       <li><a href="/examples/">Examples</a></li>
-       <li class="active">Johnson Counter</li>
-    </ol>
-
-    <div class="page-header">
- 
-<h1>Johnson Counter
-</h1>
-    </div>
-
-    <div class="row">
-
-        <div class="col-md-3" role="navigation"> 
- 
-            <div class="sidebar" data-spy="affix" 
-                 data-offset-top="80" 
-                 data-offset-bottom="60">
-                <div class="well">
-                    <a href="#"><strong style="font-size:90%">Johnson Counter</strong></a>
-                    <div class="toc">
-<ul>
-<li><a href="#introduction">Introduction</a></li>
-<li><a href="#specification">Specification</a></li>
-<li><a href="#myhdl-code">MyHDL code</a></li>
-<li><a href="#test-bench">Test bench</a></li>
-<li><a href="#automatic-conversion-to-verilog">Automatic conversion to Verilog</a></li>
-<li><a href="#alternative-design">Alternative design</a></li>
-</ul>
-</div>
-
-                </div>
-            </div>
-        </div>
-
-        <div class="content">
-            <div class="col-md-9" data-spy="scroll" data-target="#sidenav" role="main">
-                <h2 id="introduction">Introduction</h2>
-<p>On this page we will present the design of a reversable 4 bit Johnson counter.
-A Johnson counter has a special structure that permits glitch-free decoding.</p>
-<p>This example is originally from the Xilinx ISE design environment. If you wish,
-you can <a href="http://www.xilinx.com/ise/logic_design_prod/webpack.htm"> download the free version</a> of the Xilinx
-ISE to review the original design and use it as a reference.</p>
-<h2 id="specification">Specification</h2>
-<p>A Johnson counter basically consists of a circular shift register with an invertor in the loop.</p>
-<p>The specification of the counter operation is as follows:</p>
-<p>The counter is triggered on the rising edge of the clock (clk). 
-A low pulse on the goLeft input will cause the counter to start 
-shifting left from its current state. A low pulse on the goRight
-input will cause the counter to start shifting right from its 
-current state. A low pulse on the stop input will cause the 
-counter to hold its current state until goLeft or goRight is pulsed.
-After power-up, the counter is stopped with all outputs low (LEDs lit).</p>
-<h2 id="myhdl-code">MyHDL code</h2>
-<p>The MyHDL code for this design looks as follows.</p>
-<div class="codehilite"><pre><span class="kn">from</span> <span class="nn">myhdl</span> <span class="kn">import</span> <span class="o">*</span>
-
-<span class="n">ACTIVE</span> <span class="o">=</span> <span class="mi">0</span>
-<span class="n">DirType</span> <span class="o">=</span> <span class="n">enum</span><span class="p">(</span><span class="s">&#39;RIGHT&#39;</span><span class="p">,</span> <span class="s">&#39;LEFT&#39;</span><span class="p">)</span>
-
-<span class="k">def</span> <span class="nf">jc2</span><span class="p">(</span><span class="n">goLeft</span><span class="p">,</span> <span class="n">goRight</span><span class="p">,</span> <span class="n">stop</span><span class="p">,</span> <span class="n">clk</span><span class="p">,</span> <span class="n">q</span><span class="p">):</span>
-
-    <span class="sd">&quot;&quot;&quot; A bi-directional 4-bit Johnson counter with stop control.</span>
-
-<span class="sd">    I/O pins:</span>
-<span class="sd">    --------</span>
-<span class="sd">    clk      : input free-running slow clock </span>
-<span class="sd">    goLeft   : input signal to shift left (active-low switch)</span>
-<span class="sd">    goRight    : input signal to shift right (active-low switch)</span>
-<span class="sd">    stop     : input signal to stop counting (active-low switch)</span>
-<span class="sd">    q        : 4-bit counter output (active-low LEDs; q[0] is right-most)</span>
-
-<span class="sd">    &quot;&quot;&quot;</span>
-
-    <span class="nb">dir</span> <span class="o">=</span> <span class="n">Signal</span><span class="p">(</span><span class="n">DirType</span><span class="o">.</span><span class="n">LEFT</span><span class="p">)</span>
-    <span class="n">run</span> <span class="o">=</span> <span class="n">Signal</span><span class="p">(</span><span class="bp">False</span><span class="p">)</span>
-
-    <span class="nd">@always</span><span class="p">(</span><span class="n">clk</span><span class="o">.</span><span class="n">posedge</span><span class="p">)</span>
-    <span class="k">def</span> <span class="nf">logic</span><span class="p">():</span>
-        <span class="c"># direction</span>
-        <span class="k">if</span> <span class="n">goRight</span> <span class="o">==</span> <span class="n">ACTIVE</span><span class="p">:</span>
-            <span class="nb">dir</span><span class="o">.</span><span class="n">next</span> <span class="o">=</span> <span class="n">DirType</span><span class="o">.</span><span class="n">RIGHT</span>
-            <span class="n">run</span><span class="o">.</span><span class="n">next</span> <span class="o">=</span> <span class="bp">True</span>
-        <span class="k">elif</span> <span class="n">goLeft</span> <span class="o">==</span> <span class="n">ACTIVE</span><span class="p">:</span>
-            <span class="nb">dir</span><span class="o">.</span><span class="n">next</span> <span class="o">=</span> <span class="n">DirType</span><span class="o">.</span><span class="n">LEFT</span>
-            <span class="n">run</span><span class="o">.</span><span class="n">next</span> <span class="o">=</span> <span class="bp">True</span>
-        <span class="c"># stop</span>
-        <span class="k">if</span> <span class="n">stop</span> <span class="o">==</span> <span class="n">ACTIVE</span><span class="p">:</span>
-            <span class="n">run</span><span class="o">.</span><span class="n">next</span> <span class="o">=</span> <span class="bp">False</span>
-        <span class="c"># counter action</span>
-        <span class="k">if</span> <span class="n">run</span><span class="p">:</span>
-            <span class="k">if</span> <span class="nb">dir</span> <span class="o">==</span> <span class="n">DirType</span><span class="o">.</span><span class="n">LEFT</span><span class="p">:</span>
-                <span class="n">q</span><span class="o">.</span><span class="n">next</span><span class="p">[</span><span class="mi">4</span><span class="p">:</span><span class="mi">1</span><span class="p">]</span> <span class="o">=</span> <span class="n">q</span><span class="p">[</span><span class="mi">3</span><span class="p">:]</span>
-                <span class="n">q</span><span class="o">.</span><span class="n">next</span><span class="p">[</span><span class="mi">0</span><span class="p">]</span> <span class="o">=</span> <span class="ow">not</span> <span class="n">q</span><span class="p">[</span><span class="mi">3</span><span class="p">]</span>
-            <span class="k">else</span><span class="p">:</span>
-                <span class="n">q</span><span class="o">.</span><span class="n">next</span><span class="p">[</span><span class="mi">3</span><span class="p">:]</span> <span class="o">=</span> <span class="n">q</span><span class="p">[</span><span class="mi">4</span><span class="p">:</span><span class="mi">1</span><span class="p">]</span>
-                <span class="n">q</span><span class="o">.</span><span class="n">next</span><span class="p">[</span><span class="mi">3</span><span class="p">]</span> <span class="o">=</span> <span class="ow">not</span> <span class="n">q</span><span class="p">[</span><span class="mi">0</span><span class="p">]</span>
-
-    <span class="k">return</span> <span class="n">logic</span>
-</pre></div>
-
-
-<p>We use an enumerated type for the direction state <code>dir</code>. We prefer this for
-clarity when the encoding is not specified.</p>
-<h2 id="test-bench">Test bench</h2>
-<p>The following is a test bench for a basic verification of the design.</p>
-<div class="codehilite"><pre><span class="kn">from</span> <span class="nn">myhdl</span> <span class="kn">import</span> <span class="o">*</span>
-
-<span class="n">ACTIVE</span><span class="p">,</span> <span class="n">INACTIVE</span> <span class="o">=</span> <span class="nb">bool</span><span class="p">(</span><span class="mi">0</span><span class="p">),</span> <span class="nb">bool</span><span class="p">(</span><span class="mi">1</span><span class="p">)</span>
-
-<span class="kn">from</span> <span class="nn">jc2</span> <span class="kn">import</span> <span class="n">jc2</span>
-
-<span class="k">def</span> <span class="nf">test</span><span class="p">(</span><span class="n">jc2</span><span class="p">):</span>
-
-    <span class="n">goLeft</span><span class="p">,</span> <span class="n">goRight</span><span class="p">,</span> <span class="n">stop</span><span class="p">,</span> <span class="n">clk</span> <span class="o">=</span> <span class="p">[</span><span class="n">Signal</span><span class="p">(</span><span class="n">INACTIVE</span><span class="p">)</span> <span class="k">for</span> <span class="n">i</span> <span class="ow">in</span> <span class="nb">range</span><span class="p">(</span><span class="mi">4</span><span class="p">)]</span>
-    <span class="n">q</span> <span class="o">=</span> <span class="n">Signal</span><span class="p">(</span><span class="n">intbv</span><span class="p">(</span><span class="mi">0</span><span class="p">)[</span><span class="mi">4</span><span class="p">:])</span>
-
-    <span class="nd">@always</span><span class="p">(</span><span class="n">delay</span><span class="p">(</span><span class="mi">10</span><span class="p">))</span>
-    <span class="k">def</span> <span class="nf">clkgen</span><span class="p">():</span>
-        <span class="n">clk</span><span class="o">.</span><span class="n">next</span> <span class="o">=</span> <span class="ow">not</span> <span class="n">clk</span>
-
-    <span class="n">jc2_inst</span> <span class="o">=</span> <span class="n">jc2</span><span class="p">(</span><span class="n">goLeft</span><span class="p">,</span> <span class="n">goRight</span><span class="p">,</span> <span class="n">stop</span><span class="p">,</span> <span class="n">clk</span><span class="p">,</span> <span class="n">q</span><span class="p">)</span>
-
-    <span class="nd">@instance</span>
-    <span class="k">def</span> <span class="nf">stimulus</span><span class="p">():</span>
-        <span class="k">for</span> <span class="n">i</span> <span class="ow">in</span> <span class="nb">range</span><span class="p">(</span><span class="mi">3</span><span class="p">):</span>
-            <span class="k">yield</span> <span class="n">clk</span><span class="o">.</span><span class="n">negedge</span>
-        <span class="k">for</span> <span class="n">sig</span><span class="p">,</span> <span class="n">nrcycles</span> <span class="ow">in</span> <span class="p">((</span><span class="n">goLeft</span><span class="p">,</span> <span class="mi">10</span><span class="p">),</span> <span class="p">(</span><span class="n">stop</span><span class="p">,</span> <span class="mi">3</span><span class="p">),</span> <span class="p">(</span><span class="n">goRight</span><span class="p">,</span> <span class="mi">10</span><span class="p">)):</span>
-            <span class="n">sig</span><span class="o">.</span><span class="n">next</span> <span class="o">=</span> <span class="n">ACTIVE</span>
-            <span class="k">yield</span> <span class="n">clk</span><span class="o">.</span><span class="n">negedge</span>
-            <span class="n">sig</span><span class="o">.</span><span class="n">next</span> <span class="o">=</span> <span class="n">INACTIVE</span>
-            <span class="k">for</span> <span class="n">i</span> <span class="ow">in</span> <span class="nb">range</span><span class="p">(</span><span class="n">nrcycles</span><span class="o">-</span><span class="mi">1</span><span class="p">):</span>
-                <span class="k">yield</span> <span class="n">clk</span><span class="o">.</span><span class="n">negedge</span>
-        <span class="k">raise</span> <span class="n">StopSimulation</span>
-
-    <span class="nd">@instance</span>
-    <span class="k">def</span> <span class="nf">monitor</span><span class="p">():</span>
-        <span class="k">print</span> <span class="s">&quot;goLeft goRight stop clk q&quot;</span>
-        <span class="k">print</span> <span class="s">&quot;-------------------------&quot;</span>
-        <span class="k">while</span> <span class="bp">True</span><span class="p">:</span>
-            <span class="k">yield</span> <span class="n">clk</span><span class="o">.</span><span class="n">negedge</span>
-            <span class="k">yield</span> <span class="n">delay</span><span class="p">(</span><span class="mi">1</span><span class="p">)</span>
-            <span class="k">print</span> <span class="s">&quot;</span><span class="si">%d</span><span class="s"> </span><span class="si">%d</span><span class="s"> </span><span class="si">%d</span><span class="s">&quot;</span> <span class="o">%</span> <span class="p">(</span><span class="n">goLeft</span><span class="p">,</span> <span class="n">goRight</span><span class="p">,</span> <span class="n">stop</span><span class="p">)</span> <span class="p">,</span>
-            <span class="k">yield</span> <span class="n">clk</span><span class="o">.</span><span class="n">posedge</span>
-            <span class="k">print</span> <span class="s">&quot;C&quot;</span><span class="p">,</span>
-            <span class="k">yield</span> <span class="n">delay</span><span class="p">(</span><span class="mi">1</span><span class="p">)</span>
-            <span class="k">print</span> <span class="nb">bin</span><span class="p">(</span><span class="n">q</span><span class="p">,</span> <span class="mi">4</span><span class="p">)</span>
-
-    <span class="k">return</span> <span class="n">clkgen</span><span class="p">,</span> <span class="n">jc2_inst</span><span class="p">,</span> <span class="n">stimulus</span><span class="p">,</span> <span class="n">monitor</span>
-
-<span class="n">sim</span> <span class="o">=</span> <span class="n">Simulation</span><span class="p">(</span><span class="n">test</span><span class="p">(</span><span class="n">jc2</span><span class="p">))</span>
-<span class="n">sim</span><span class="o">.</span><span class="n">run</span><span class="p">()</span>
-</pre></div>
-
-
-<p>We use a number of decorated functions to create a clock generator, a stimulus
-generator, and a response monitor, together with an instance of the design
-under test. Such a setup is quite typical.</p>
-<p>When we simulate this test bench, the output is as follows:</p>
-<div class="codehilite"><pre>$ python test_jc2.py
-goLeft goRight stop clk q
--------------------------
-1 1 1 C 0000
-1 1 1 C 0000
-0 1 1 C 0000
-1 1 1 C 0001
-1 1 1 C 0011
-1 1 1 C 0111
-1 1 1 C 1111
-1 1 1 C 1110
-1 1 1 C 1100
-1 1 1 C 1000
-1 1 1 C 0000
-1 1 1 C 0001
-1 1 0 C 0011
-1 1 1 C 0011
-1 1 1 C 0011
-1 0 1 C 0011
-1 1 1 C 0001
-1 1 1 C 0000
-1 1 1 C 1000
-1 1 1 C 1100
-1 1 1 C 1110
-1 1 1 C 1111
-1 1 1 C 0111
-1 1 1 C 0011
-1 1 1 C 0001
-</pre></div>
-
-
-<p>You can see the basic operation of the Johnson counter in action.</p>
-<p>The presented test bench is rather basic. It is fine to get a quick idea about
-the design behavior, but it is inadequate as a verification tool. First, some
-corner case are not verified, such as the simultaneous occurence of some of the
-input signals. Also, it relies on visual inspection which is prone to human
-error  and not suited for regression testing.</p>
-<p>A better approach would be to write a self-checking test bench that checks
-Johnson counter properties automatically, plus a number of directed and random
-tests to cover corner cases. In addition, such a test bench should be written
-using a unit test framework such as Python's <code>unittest</code> package, to facilitate
-test writing and to make it part of a regression test suite. Consult the MyHDL
-manual for more info on such techniques.</p>
-<h2 id="automatic-conversion-to-verilog">Automatic conversion to Verilog</h2>
-<p>A working MyHDL design intended for implementation can be converted to Verilog
-automatically, using the <code>toVerilog</code> function. Remember: there is no point in
-converting when the design doesn't work. The simulation will catch much more
-errors than the converter. In MyHDL, like in Python, the run-time rules.</p>
-<p>Conversion to Verilog can be done with code like the following:</p>
-<div class="codehilite"><pre><span class="k">def</span> <span class="nf">convert</span><span class="p">(</span><span class="n">jc2</span><span class="p">):</span>
-    <span class="n">left</span><span class="p">,</span> <span class="n">right</span><span class="p">,</span> <span class="n">stop</span><span class="p">,</span> <span class="n">clk</span> <span class="o">=</span> <span class="p">[</span><span class="n">Signal</span><span class="p">(</span><span class="n">INACTIVE</span><span class="p">)</span> <span class="k">for</span> <span class="n">i</span> <span class="ow">in</span> <span class="nb">range</span><span class="p">(</span><span class="mi">4</span><span class="p">)]</span>
-    <span class="n">q</span> <span class="o">=</span> <span class="n">Signal</span><span class="p">(</span><span class="n">intbv</span><span class="p">(</span><span class="mi">0</span><span class="p">)[</span><span class="mi">4</span><span class="p">:])</span>
-    <span class="n">toVerilog</span><span class="p">(</span><span class="n">jc2</span><span class="p">,</span> <span class="n">left</span><span class="p">,</span> <span class="n">right</span><span class="p">,</span> <span class="n">stop</span><span class="p">,</span> <span class="n">clk</span><span class="p">,</span> <span class="n">q</span><span class="p">)</span>
-
-<span class="n">convert</span><span class="p">(</span><span class="n">jc2</span><span class="p">)</span>
-</pre></div>
-
-
-<p>As you see, conversion works on an instantiated, elaborated design.</p>
-<p>The resulting Verilog code is as follows:</p>
-<div class="codehilite"><pre><span class="k">module</span> <span class="n">jc2</span> <span class="p">(</span>
-    <span class="n">goLeft</span><span class="p">,</span>
-    <span class="n">goRight</span><span class="p">,</span>
-    <span class="n">stop</span><span class="p">,</span>
-    <span class="n">clk</span><span class="p">,</span>
-    <span class="n">q</span>
-<span class="p">);</span>
-
-<span class="k">input</span> <span class="n">goLeft</span><span class="p">;</span>
-<span class="k">input</span> <span class="n">goRight</span><span class="p">;</span>
-<span class="k">input</span> <span class="n">stop</span><span class="p">;</span>
-<span class="k">input</span> <span class="n">clk</span><span class="p">;</span>
-<span class="k">output</span> <span class="p">[</span><span class="mh">3</span><span class="o">:</span><span class="mh">0</span><span class="p">]</span> <span class="n">q</span><span class="p">;</span>
-<span class="kt">reg</span> <span class="p">[</span><span class="mh">3</span><span class="o">:</span><span class="mh">0</span><span class="p">]</span> <span class="n">q</span><span class="p">;</span>
-
-<span class="kt">reg</span> <span class="n">run</span><span class="p">;</span>
-<span class="kt">reg</span> <span class="p">[</span><span class="mh">0</span><span class="o">:</span><span class="mh">0</span><span class="p">]</span> <span class="n">dir</span><span class="p">;</span>
-
-
-<span class="k">always</span> <span class="p">@(</span><span class="k">posedge</span> <span class="n">clk</span><span class="p">)</span> <span class="k">begin</span><span class="o">:</span> <span class="n">_jc2_logic</span>
-    <span class="k">if</span> <span class="p">((</span><span class="n">goRight</span> <span class="o">==</span> <span class="mh">0</span><span class="p">))</span> <span class="k">begin</span>
-        <span class="n">dir</span> <span class="o">&lt;=</span> <span class="mh">1</span><span class="mb">&#39;b0</span><span class="p">;</span>
-        <span class="n">run</span> <span class="o">&lt;=</span> <span class="mh">1</span><span class="p">;</span>
-    <span class="k">end</span>
-    <span class="k">else</span> <span class="k">if</span> <span class="p">((</span><span class="n">goLeft</span> <span class="o">==</span> <span class="mh">0</span><span class="p">))</span> <span class="k">begin</span>
-        <span class="n">dir</span> <span class="o">&lt;=</span> <span class="mh">1</span><span class="mb">&#39;b1</span><span class="p">;</span>
-        <span class="n">run</span> <span class="o">&lt;=</span> <span class="mh">1</span><span class="p">;</span>
-    <span class="k">end</span>
-    <span class="k">if</span> <span class="p">((</span><span class="n">stop</span> <span class="o">==</span> <span class="mh">0</span><span class="p">))</span> <span class="k">begin</span>
-        <span class="n">run</span> <span class="o">&lt;=</span> <span class="mh">0</span><span class="p">;</span>
-    <span class="k">end</span>
-    <span class="k">if</span> <span class="p">(</span><span class="n">run</span><span class="p">)</span> <span class="k">begin</span>
-        <span class="c1">// synthesis parallel_case full_case</span>
-        <span class="k">casez</span> <span class="p">(</span><span class="n">dir</span><span class="p">)</span>
-            <span class="mh">1</span><span class="mb">&#39;b1</span><span class="o">:</span> <span class="k">begin</span>
-                <span class="n">q</span><span class="p">[</span><span class="mh">4</span><span class="o">-</span><span class="mh">1</span><span class="o">:</span><span class="mh">1</span><span class="p">]</span> <span class="o">&lt;=</span> <span class="n">q</span><span class="p">[</span><span class="mh">3</span><span class="o">-</span><span class="mh">1</span><span class="o">:</span><span class="mh">0</span><span class="p">];</span>
-                <span class="n">q</span><span class="p">[</span><span class="mh">0</span><span class="p">]</span> <span class="o">&lt;=</span> <span class="p">(</span><span class="o">!</span><span class="n">q</span><span class="p">[</span><span class="mh">3</span><span class="p">]);</span>
-            <span class="k">end</span>
-            <span class="k">default</span><span class="o">:</span> <span class="k">begin</span>
-                <span class="n">q</span><span class="p">[</span><span class="mh">3</span><span class="o">-</span><span class="mh">1</span><span class="o">:</span><span class="mh">0</span><span class="p">]</span> <span class="o">&lt;=</span> <span class="n">q</span><span class="p">[</span><span class="mh">4</span><span class="o">-</span><span class="mh">1</span><span class="o">:</span><span class="mh">1</span><span class="p">];</span>
-                <span class="n">q</span><span class="p">[</span><span class="mh">3</span><span class="p">]</span> <span class="o">&lt;=</span> <span class="p">(</span><span class="o">!</span><span class="n">q</span><span class="p">[</span><span class="mh">0</span><span class="p">]);</span>
-            <span class="k">end</span>
-        <span class="k">endcase</span>
-    <span class="k">end</span>
-<span class="k">end</span>
-
-<span class="k">endmodule</span>
-</pre></div>
-
-
-<p>The tests to the <code>dir</code> variable in the MyHDL code are mapped to a Verilog
-<code>case</code> statement. This is because the Verilog convertor handles comparisons to
-enumerated type items in a special way. The goal is to describe finite state
-machines efficiently. For example, it is possible to specify a different
-encoding using the <code>encoding</code> attribute of the enumerated type. The choices are
-<code>binary</code> (the default), <code>one_hot</code>, and <code>one_cold</code>. Of course, with only 2
-states like in this case, this functionality is not relevant. But in general,
-it is an additional advantage of the use of enumerated types.</p>
-<h2 id="alternative-design">Alternative design</h2>
-<p>This is not yet the end of the story.</p>
-<p>The original design in the Xilinx ISE distribution contains 3 views: Abel,
-Verilog, and VHDL. Interestingly, the Verilog and VHDL views are inconsistent:
-they have a different behavior. In Verilog terminology, the Verilog view uses
-blocking assignments only, while the VHDL view uses non-blocking (= signal)
-assignments only. The VHDL view seems to be consistent with the Abel view and
-with the supplied test vectors, so it has been the basis of the design that has
-been discussed so far. However, it is interesting to investigate what the
-implications of the Verilog view would be on the MyHDL code. Actually, the role
-of blocking and non-blocking assignments in Verilog is poorly understood, and I
-believe MyHDL can help to clarify the issues. (The reason is that MyHDL, like
-VHDL but unlike Verilog, makes a clear difference between signals and
-variables).</p>
-<p>Consider how long it takes before a control input change influences the counter
-output. In the discussed design, it takes two clock edges: one edge to set the
-state registers <code>dir</code> and <code>run</code>, and one edge to see the influence of the state
-registers on the count. You can verify this behavior from the test bench
-output. (Note that inputs are sampled before the clock edge, and outputs after
-the clock edge).</p>
-<p>Now suppose we would prefer to influence the count output after a single clock
-edge. Can this be done? The answer is positive: however, to support that we
-will need to use variables instead of signals for the state registers <code>dir</code> and
-<code>run</code>. </p>
-<p>The modified MyHDL code looks as follows:</p>
-<div class="codehilite"><pre><span class="kn">from</span> <span class="nn">myhdl</span> <span class="kn">import</span> <span class="o">*</span>
-
-<span class="n">ACTIVE</span> <span class="o">=</span> <span class="mi">0</span>
-<span class="n">DirType</span> <span class="o">=</span> <span class="n">enum</span><span class="p">(</span><span class="s">&#39;RIGHT&#39;</span><span class="p">,</span> <span class="s">&#39;LEFT&#39;</span><span class="p">)</span>
-
-<span class="k">def</span> <span class="nf">jc2_alt</span><span class="p">(</span><span class="n">goLeft</span><span class="p">,</span> <span class="n">goRight</span><span class="p">,</span> <span class="n">stop</span><span class="p">,</span> <span class="n">clk</span><span class="p">,</span> <span class="n">q</span><span class="p">):</span>
-
-    <span class="sd">&quot;&quot;&quot; A bi-directional 4-bit Johnson counter with stop control.</span>
-
-<span class="sd">    I/O pins:</span>
-<span class="sd">    --------</span>
-
-<span class="sd">    clk      : input free-running clock </span>
-<span class="sd">    goLeft   : input signal to shift left (active-low switch)</span>
-<span class="sd">    goRight  : input signal to shift right (active-low switch)</span>
-<span class="sd">    stop     : input signal to stop counting (active-low switch)</span>
-<span class="sd">    q        : 4-bit counter output (active-low LEDs; q[0] is right-most)</span>
-
-<span class="sd">    &quot;&quot;&quot;</span>
-
-    <span class="nd">@instance</span>
-    <span class="k">def</span> <span class="nf">logic</span><span class="p">():</span>
-        <span class="nb">dir</span> <span class="o">=</span> <span class="n">DirType</span><span class="o">.</span><span class="n">LEFT</span>
-        <span class="n">run</span> <span class="o">=</span> <span class="bp">False</span>
-        <span class="k">while</span> <span class="bp">True</span><span class="p">:</span>
-            <span class="k">yield</span> <span class="n">clk</span><span class="o">.</span><span class="n">posedge</span>
-            <span class="c"># direction</span>
-            <span class="k">if</span> <span class="n">goRight</span> <span class="o">==</span> <span class="n">ACTIVE</span><span class="p">:</span>
-                <span class="nb">dir</span> <span class="o">=</span> <span class="n">DirType</span><span class="o">.</span><span class="n">RIGHT</span>
-                <span class="n">run</span> <span class="o">=</span> <span class="bp">True</span>
-            <span class="k">elif</span> <span class="n">goLeft</span> <span class="o">==</span> <span class="n">ACTIVE</span><span class="p">:</span>
-                <span class="nb">dir</span> <span class="o">=</span> <span class="n">DirType</span><span class="o">.</span><span class="n">LEFT</span>
-                <span class="n">run</span> <span class="o">=</span> <span class="bp">True</span>
-            <span class="c"># stop</span>
-            <span class="k">if</span> <span class="n">stop</span> <span class="o">==</span> <span class="n">ACTIVE</span><span class="p">:</span>
-                <span class="n">run</span> <span class="o">=</span> <span class="bp">False</span>
-            <span class="c"># counter action</span>
-            <span class="k">if</span> <span class="n">run</span><span class="p">:</span>
-                <span class="k">if</span> <span class="nb">dir</span> <span class="o">==</span> <span class="n">DirType</span><span class="o">.</span><span class="n">LEFT</span><span class="p">:</span>
-                    <span class="n">q</span><span class="o">.</span><span class="n">next</span><span class="p">[</span><span class="mi">4</span><span class="p">:</span><span class="mi">1</span><span class="p">]</span> <span class="o">=</span> <span class="n">q</span><span class="p">[</span><span class="mi">3</span><span class="p">:]</span>
-                    <span class="n">q</span><span class="o">.</span><span class="n">next</span><span class="p">[</span><span class="mi">0</span><span class="p">]</span> <span class="o">=</span> <span class="ow">not</span> <span class="n">q</span><span class="p">[</span><span class="mi">3</span><span class="p">]</span>
-                <span class="k">else</span><span class="p">:</span>
-                    <span class="n">q</span><span class="o">.</span><span class="n">next</span><span class="p">[</span><span class="mi">3</span><span class="p">:]</span> <span class="o">=</span> <span class="n">q</span><span class="p">[</span><span class="mi">4</span><span class="p">:</span><span class="mi">1</span><span class="p">]</span>
-                    <span class="n">q</span><span class="o">.</span><span class="n">next</span><span class="p">[</span><span class="mi">3</span><span class="p">]</span> <span class="o">=</span> <span class="ow">not</span> <span class="n">q</span><span class="p">[</span><span class="mi">0</span><span class="p">]</span>
-
-    <span class="k">return</span> <span class="n">logic</span>
-</pre></div>
-
-
-<p>The <code>instance</code> decorator is used to create the <code>logic</code> generator from the
-corresponding generator function. The main functionality of that function is
-wrapped in a <code>while True</code> loop to keep the generator alive "forever". The first
-statement in the loop is a <code>yield</code> statement that specifies the sensitivity to
-the clock edge. Variables <code>dir</code> and <code>run</code> are local state variables, that keep
-their previous value through each iteration of the <code>while</code> loop.</p>
-<p>You may wonder why we couldn't use the <code>always</code> decorator with a clock edge
-argument as before. The reason is that in that case, the decorated function is
-a classic (= non-generator) function that would be called on every clock edge.
-However, local variables loose their value whenever a function returns, so they
-cannot hold state. Therefore, we need to use a more general approach and code
-the desired behavior explicitly in a generator function.</p>
-<p>This example is more subtle and complex than it may seem at first sight. As
-said before, variables <code>dir</code> and <code>run</code> are state variables and will therefore
-require a flip-flop in an implementation. However, they are also used
-"combinatorially": when they change, they may influence the counter operation
-"in the same clock cycle", that is, before the flip-flop output changes. This
-is perfectly fine behavior and no problem for synthesis tools, but it tends to
-confuse a lot of designers. This coding style is also a favourite theme of this
-author :-) ( --- <em><a href="jan@jandecaluwe.com">Jan Decaluwe</a></em>). </p>
-<p>To verify whether we now have the desired behavior, we can run the original
-test bench on the alternative design:</p>
-<div class="codehilite"><pre>Alternative design
-------------------
-goLeft goRight stop clk q
--------------------------
-1 1 1 C 0000
-1 1 1 C 0000
-0 1 1 C 0001
-1 1 1 C 0011
-1 1 1 C 0111
-1 1 1 C 1111
-1 1 1 C 1110
-
-1 1 1 C 1100
-1 1 1 C 1000
-1 1 1 C 0000
-1 1 1 C 0001
-1 1 1 C 0011
-1 1 0 C 0011
-1 1 1 C 0011
-1 1 1 C 0011
-1 0 1 C 0001
-1 1 1 C 0000
-1 1 1 C 1000
-1 1 1 C 1100
-1 1 1 C 1110
-1 1 1 C 1111
-1 1 1 C 0111
-1 1 1 C 0011
-1 1 1 C 0001
-1 1 1 C 0000
-</pre></div>
-
-
-<p>If you compare this output with the previous one, you will see that the counter
-response to a control input change is now indeed one clock cycle earlier.</p>
-<p>Like before, we can convert the MyHDL code automatically to Verilog:</p>
-<div class="codehilite"><pre><span class="k">module</span> <span class="n">jc2_alt</span> <span class="p">(</span>
-    <span class="n">goLeft</span><span class="p">,</span>
-    <span class="n">goRight</span><span class="p">,</span>
-    <span class="n">stop</span><span class="p">,</span>
-    <span class="n">clk</span><span class="p">,</span>
-    <span class="n">q</span>
-<span class="p">);</span>
-
-<span class="k">input</span> <span class="n">goLeft</span><span class="p">;</span>
-<span class="k">input</span> <span class="n">goRight</span><span class="p">;</span>
-<span class="k">input</span> <span class="n">stop</span><span class="p">;</span>
-<span class="k">input</span> <span class="n">clk</span><span class="p">;</span>
-<span class="k">output</span> <span class="p">[</span><span class="mh">3</span><span class="o">:</span><span class="mh">0</span><span class="p">]</span> <span class="n">q</span><span class="p">;</span>
-<span class="kt">reg</span> <span class="p">[</span><span class="mh">3</span><span class="o">:</span><span class="mh">0</span><span class="p">]</span> <span class="n">q</span><span class="p">;</span>
-
-
-
-<span class="k">always</span> <span class="p">@(</span><span class="k">posedge</span> <span class="n">clk</span><span class="p">)</span> <span class="k">begin</span><span class="o">:</span> <span class="n">_jc2_alt_logic</span>
-    <span class="kt">reg</span> <span class="n">run</span><span class="p">;</span>
-    <span class="kt">reg</span> <span class="p">[</span><span class="mh">1</span><span class="o">-</span><span class="mh">1</span><span class="o">:</span><span class="mh">0</span><span class="p">]</span> <span class="n">dir</span><span class="p">;</span>
-    <span class="k">if</span> <span class="p">((</span><span class="n">goRight</span> <span class="o">==</span> <span class="mh">0</span><span class="p">))</span> <span class="k">begin</span>
-        <span class="n">dir</span> <span class="o">=</span> <span class="mh">1</span><span class="mb">&#39;b0</span><span class="p">;</span>
-        <span class="n">run</span> <span class="o">=</span> <span class="mh">1</span><span class="p">;</span>
-    <span class="k">end</span>
-    <span class="k">else</span> <span class="k">if</span> <span class="p">((</span><span class="n">goLeft</span> <span class="o">==</span> <span class="mh">0</span><span class="p">))</span> <span class="k">begin</span>
-        <span class="n">dir</span> <span class="o">=</span> <span class="mh">1</span><span class="mb">&#39;b1</span><span class="p">;</span>
-        <span class="n">run</span> <span class="o">=</span> <span class="mh">1</span><span class="p">;</span>
-    <span class="k">end</span>
-    <span class="k">if</span> <span class="p">((</span><span class="n">stop</span> <span class="o">==</span> <span class="mh">0</span><span class="p">))</span> <span class="k">begin</span>
-        <span class="n">run</span> <span class="o">=</span> <span class="mh">0</span><span class="p">;</span>
-    <span class="k">end</span>
-    <span class="k">if</span> <span class="p">(</span><span class="n">run</span><span class="p">)</span> <span class="k">begin</span>
-        <span class="c1">// synthesis parallel_case full_case</span>
-        <span class="k">casez</span> <span class="p">(</span><span class="n">dir</span><span class="p">)</span>
-            <span class="mh">1</span><span class="mb">&#39;b1</span><span class="o">:</span> <span class="k">begin</span>
-                <span class="n">q</span><span class="p">[</span><span class="mh">4</span><span class="o">-</span><span class="mh">1</span><span class="o">:</span><span class="mh">1</span><span class="p">]</span> <span class="o">&lt;=</span> <span class="n">q</span><span class="p">[</span><span class="mh">3</span><span class="o">-</span><span class="mh">1</span><span class="o">:</span><span class="mh">0</span><span class="p">];</span>
-                <span class="n">q</span><span class="p">[</span><span class="mh">0</span><span class="p">]</span> <span class="o">&lt;=</span> <span class="p">(</span><span class="o">!</span><span class="n">q</span><span class="p">[</span><span class="mh">3</span><span class="p">]);</span>
-            <span class="k">end</span>
-            <span class="k">default</span><span class="o">:</span> <span class="k">begin</span>
-                <span class="n">q</span><span class="p">[</span><span class="mh">3</span><span class="o">-</span><span class="mh">1</span><span class="o">:</span><span class="mh">0</span><span class="p">]</span> <span class="o">&lt;=</span> <span class="n">q</span><span class="p">[</span><span class="mh">4</span><span class="o">-</span><span class="mh">1</span><span class="o">:</span><span class="mh">1</span><span class="p">];</span>
-                <span class="n">q</span><span class="p">[</span><span class="mh">3</span><span class="p">]</span> <span class="o">&lt;=</span> <span class="p">(</span><span class="o">!</span><span class="n">q</span><span class="p">[</span><span class="mh">0</span><span class="p">]);</span>
-            <span class="k">end</span>
-        <span class="k">endcase</span>
-    <span class="k">end</span>
-<span class="k">end</span>
-
-<span class="k">endmodule</span>
-</pre></div>
-
-
-<p>Verilog's always block is more general than the MyHDL <code>always</code> decorator,
-because you cannot use local state variables with the latter. However, even
-though the MyHDL code for the alternative design doesn't use the <code>always</code>
-decorator, the convertor is smart enough to see that it can still use it in the
-Verilog code in this case.</p>
-<p>Note that blocking and non-blocking assignments are mixed in the always block.
-This is necessary to match the behavior of the alternative MyHDL design. In the
-Verilog world, you may encounter rules that forbid such a coding style. Such
-rules are typically created by designers that prefer to focus on "thinking
-hardware" instead of thinking in terms of code, even when synthesis tools are
-perfectly able to create efficient hardware from that code. The best you can do
-with such rules is to ignore them.</p>
-            </div>
-        </div>
-    </div>
-
-    <div class="footer">
-        <div style="margin: 8px">
-<a href="https://twitter.com/MyHDL" class="twitter-follow-button" data-show-count="true">Follow @MyHDL</a>
-<script>!function(d,s,id){var js,fjs=d.getElementsByTagName(s)[0],p=/^http:/.test(d.location)?'http':'https';if(!d.getElementById(id)){js=d.createElement(s);js.id=id;js.src=p+'://platform.twitter.com/widgets.js';fjs.parentNode.insertBefore(js,fjs);}}(document, 'script', 'twitter-wjs');</script>
-
-<a href="https://twitter.com/share" class="twitter-share-button">Tweet</a>
-<script>!function(d,s,id){var js,fjs=d.getElementsByTagName(s)[0],p=/^http:/.test(d.location)?'http':'https';if(!d.getElementById(id)){js=d.createElement(s);js.id=id;js.src=p+'://platform.twitter.com/widgets.js';fjs.parentNode.insertBefore(js,fjs);}}(document, 'script', 'twitter-wjs');</script>
-
-<!-- Place this tag where you want the +1 button to render. -->
-<div class="g-plusone" data-size="medium"></div>
-
-<!-- Place this tag after the last +1 button tag. -->
-<script type="text/javascript">
-window.__gcfg = {
-    lang: 'en-US'
-};
-  (function() {
-    var po = document.createElement('script'); po.type = 'text/javascript'; po.async = true;
-    po.src = 'https://apis.google.com/js/plusone.js';
-    var s = document.getElementsByTagName('script')[0]; s.parentNode.insertBefore(po, s);
-  })();
-</script>
-
-<script type="text/javascript" src="http://www.reddit.com/static/button/button1.js"></script>        </div>
-        <p></p>
-        <p>
-           <a href="https://bitbucket.org/jandecaluwe/site-myhdl/src">Website source</a>
-        <p>
-           Content licensed under the
-           <a href="http://creativecommons.org/licenses/by-sa/3.0/">CC-BY-SA</a> license.
-           See <a href="/terms-of-use.html">Terms of Use</a>
-        </p> 
-        <p>
-           Powered by <a href="http://urubu.jandecaluwe.com">Urubu</a>
-        </p> 
-    </div>
-</div> 
-
-
-    <!-- jQuery (necessary for Bootstrap's JavaScript plugins) -->
-    <script src="https://code.jquery.com/jquery.js"></script>
-    <!-- Include all compiled plugins (below), or include individual files as needed -->
-    <script src="/js/bootstrap.min.js"></script>
-
-  </body>
->>>>>>> 65454be0
 </html>